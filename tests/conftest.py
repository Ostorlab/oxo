--- conflicted
+++ resolved
@@ -765,7 +765,56 @@
 
 
 @pytest.fixture
-<<<<<<< HEAD
+def agent_groups(clean_db: None) -> List[models.AgentGroup]:
+    """Create dummy agent groups."""
+    with models.Database() as session:
+        agent1 = models.Agent(
+            key="agent/ostorlab/agent1",
+        )
+        agent2 = models.Agent(
+            key="agent/ostorlab/agent2",
+        )
+        session.add(agent1)
+        session.add(agent2)
+        session.commit()
+
+        arg1 = models.AgentArgument(
+            agent_id=agent1.id, name="arg1", type="number", value="42"
+        )
+        arg2 = models.AgentArgument(
+            agent_id=agent2.id, name="arg2", type="string", value="hello"
+        )
+        session.add(arg1)
+        session.add(arg2)
+        session.commit()
+
+        agent_group1 = models.AgentGroup(
+            name="Agent Group 1",
+            description="Agent Group 1",
+            created_time=datetime.datetime(2024, 5, 30, 12, 0, 0),
+        )
+        agent_group2 = models.AgentGroup(
+            name="Agent Group 2",
+            description="Agent Group 2",
+            created_time=datetime.datetime(2024, 5, 30, 12, 0, 0),
+        )
+        session.add(agent_group1)
+        session.add(agent_group2)
+        session.commit()
+
+        models.AgentGroupMapping.create(
+            agent_group_id=agent_group1.id, agent_id=agent1.id
+        )
+        models.AgentGroupMapping.create(
+            agent_group_id=agent_group1.id, agent_id=agent2.id
+        )
+        models.AgentGroupMapping.create(
+            agent_group_id=agent_group2.id, agent_id=agent1.id
+        )
+        return [agent_group1, agent_group2]
+
+
+@pytest.fixture
 def agent_group() -> models.AgentGroup:
     """Create dummy agent group."""
     with models.Database() as session:
@@ -776,53 +825,4 @@
         )
         session.add(agent_group)
         session.commit()
-        return agent_group
-=======
-def agent_groups(clean_db: None) -> List[models.AgentGroup]:
-    """Create dummy agent groups."""
-    with models.Database() as session:
-        agent1 = models.Agent(
-            key="agent/ostorlab/agent1",
-        )
-        agent2 = models.Agent(
-            key="agent/ostorlab/agent2",
-        )
-        session.add(agent1)
-        session.add(agent2)
-        session.commit()
-
-        arg1 = models.AgentArgument(
-            agent_id=agent1.id, name="arg1", type="number", value="42"
-        )
-        arg2 = models.AgentArgument(
-            agent_id=agent2.id, name="arg2", type="string", value="hello"
-        )
-        session.add(arg1)
-        session.add(arg2)
-        session.commit()
-
-        agent_group1 = models.AgentGroup(
-            name="Agent Group 1",
-            description="Agent Group 1",
-            created_time=datetime.datetime(2024, 5, 30, 12, 0, 0),
-        )
-        agent_group2 = models.AgentGroup(
-            name="Agent Group 2",
-            description="Agent Group 2",
-            created_time=datetime.datetime(2024, 5, 30, 12, 0, 0),
-        )
-        session.add(agent_group1)
-        session.add(agent_group2)
-        session.commit()
-
-        models.AgentGroupMapping.create(
-            agent_group_id=agent_group1.id, agent_id=agent1.id
-        )
-        models.AgentGroupMapping.create(
-            agent_group_id=agent_group1.id, agent_id=agent2.id
-        )
-        models.AgentGroupMapping.create(
-            agent_group_id=agent_group2.id, agent_id=agent1.id
-        )
-        return [agent_group1, agent_group2]
->>>>>>> 0995949b
+        return agent_group