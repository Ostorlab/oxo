--- conflicted
+++ resolved
@@ -893,7 +893,33 @@
 
 
 @pytest.fixture
-<<<<<<< HEAD
+def multiple_assets_scan() -> models.Scan:
+    """Create dummy scan with multiple assets."""
+    with models.Database() as session:
+        scan = models.Scan(
+            title="Multiple Assets Scan",
+            asset="Multiple Assets",
+            progress=models.ScanProgress.DONE,
+            created_time=datetime.datetime.now(),
+        )
+        session.add(scan)
+        session.commit()
+        asset1 = models.AndroidFile(
+            package_name="com.example.app",
+            path="/path/to/file",
+            scan_id=scan.id,
+        )
+        asset2 = models.Network(
+            networks='["8.8.8.8", "8.8.4.4"]',
+            scan_id=scan.id,
+        )
+        session.add(asset1)
+        session.add(asset2)
+        session.commit()
+        return scan
+
+
+@pytest.fixture
 def agent_group_nmap() -> models.AgentGroup:
     """Create dummy agent groups."""
     with models.Database() as session:
@@ -979,20 +1005,11 @@
         scan = models.Scan(
             title="Scan 1",
             asset="Any",
-=======
-def multiple_assets_scan() -> models.Scan:
-    """Create dummy scan with multiple assets."""
-    with models.Database() as session:
-        scan = models.Scan(
-            title="Multiple Assets Scan",
-            asset="Multiple Assets",
->>>>>>> 4e2cb456
             progress=models.ScanProgress.DONE,
             created_time=datetime.datetime.now(),
         )
         session.add(scan)
         session.commit()
-<<<<<<< HEAD
         return scan
 
 
@@ -1043,19 +1060,4 @@
     asset = models.IosStore.create(
         bundle_id="com.example.ios", application_name="Example iOS App"
     )
-    return asset
-=======
-        asset1 = models.AndroidFile(
-            package_name="com.example.app",
-            path="/path/to/file",
-            scan_id=scan.id,
-        )
-        asset2 = models.Network(
-            networks='["8.8.8.8", "8.8.4.4"]',
-            scan_id=scan.id,
-        )
-        session.add(asset1)
-        session.add(asset2)
-        session.commit()
-        return scan
->>>>>>> 4e2cb456
+    return asset