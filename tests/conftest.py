--- conflicted
+++ resolved
@@ -427,38 +427,6 @@
 
 
 @pytest.fixture()
-<<<<<<< HEAD
-def data_scan_saved() -> Dict[str, Any]:
-    return {
-        "data": {
-            "scanners": {
-                "scanners": [
-                    {
-                        "id": "1",
-                        "name": "5485",
-                        "uuid": "a1ffcc25-3aa2-4468-ba8f-013d17acb443",
-                        "description": "dsqd",
-                        "config": {
-                            "busUrl": "nats://nats.nats",
-                            "busClusterId": "cluster_id",
-                            "busClientName": "bus_name",
-                            "subjectBusConfigs": {
-                                "subjectBusConfigs": [
-                                    {"subject": "scan_engine.scan_saved", "queue": "1"},
-                                    {"subject": "test1", "queue": "2"},
-                                ]
-                            },
-                        },
-                    }
-                ]
-            }
-        }
-    }
-
-
-@pytest.fixture()
-=======
->>>>>>> 4d713da3
 def data_start_agent_scan() -> Dict[str, Any]:
     return {
         "data": {
