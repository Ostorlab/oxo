--- conflicted
+++ resolved
@@ -794,11 +794,7 @@
 
 
 @pytest.fixture
-<<<<<<< HEAD
-def agent_group(clean_db: None) -> models.AgentGroup:
-=======
 def agent_groups(clean_db: None) -> List[models.AgentGroup]:
->>>>>>> 73a0f339
     """Create dummy agent groups."""
     with models.Database() as session:
         agent1 = models.Agent(
@@ -821,28 +817,11 @@
         session.add(arg2)
         session.commit()
 
-<<<<<<< HEAD
-        agent_group = models.AgentGroup(
-=======
         agent_group1 = models.AgentGroup(
->>>>>>> 73a0f339
             name="Agent Group 1",
             description="Agent Group 1",
             created_time=datetime.datetime(2024, 5, 30, 12, 0, 0),
         )
-<<<<<<< HEAD
-        session.add(agent_group)
-        session.commit()
-
-        models.AgentGroupMapping.create(
-            agent_group_id=agent_group.id, agent_id=agent1.id
-        )
-        models.AgentGroupMapping.create(
-            agent_group_id=agent_group.id, agent_id=agent2.id
-        )
-
-        return agent_group
-=======
         agent_group2 = models.AgentGroup(
             name="Agent Group 2",
             description="Agent Group 2",
@@ -862,4 +841,45 @@
             agent_group_id=agent_group2.id, agent_id=agent1.id
         )
         return [agent_group1, agent_group2]
->>>>>>> 73a0f339
+
+
+@pytest.fixture
+def agent_group(clean_db: None) -> models.AgentGroup:
+    """Create dummy agent groups."""
+    with models.Database() as session:
+        agent1 = models.Agent(
+            key="agent/ostorlab/agent1",
+        )
+        agent2 = models.Agent(
+            key="agent/ostorlab/agent2",
+        )
+        session.add(agent1)
+        session.add(agent2)
+        session.commit()
+
+        arg1 = models.AgentArgument(
+            agent_id=agent1.id, name="arg1", type="number", value="42"
+        )
+        arg2 = models.AgentArgument(
+            agent_id=agent2.id, name="arg2", type="string", value="hello"
+        )
+        session.add(arg1)
+        session.add(arg2)
+        session.commit()
+
+        agent_group = models.AgentGroup(
+            name="Agent Group 1",
+            description="Agent Group 1",
+            created_time=datetime.datetime(2024, 5, 30, 12, 0, 0),
+        )
+        session.add(agent_group)
+        session.commit()
+
+        models.AgentGroupMapping.create(
+            agent_group_id=agent_group.id, agent_id=agent1.id
+        )
+        models.AgentGroupMapping.create(
+            agent_group_id=agent_group.id, agent_id=agent2.id
+        )
+
+        return agent_group