--- conflicted
+++ resolved
@@ -1054,7 +1054,6 @@
 
 
 @pytest.fixture
-<<<<<<< HEAD
 def scan_with_agent_group(
     db_engine_path: str,
     agent_group: models.AgentGroup,
@@ -1070,10 +1069,7 @@
 
 
 @pytest.fixture
-def url_asset(mocker: plugin.MockerFixture, db_engine_path: str) -> models.Url:
-=======
 def url_asset(mocker: plugin.MockerFixture, db_engine_path: str) -> models.Urls:
->>>>>>> d5a479fb
     """Create a Url asset."""
     mocker.patch.object(models, "ENGINE_URL", db_engine_path)
     asset = models.Urls.create(
