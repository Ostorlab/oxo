--- conflicted
+++ resolved
@@ -385,7 +385,6 @@
     )
 
 
-<<<<<<< HEAD
 def testOstorlabScanRunCLI_whenDefault_shouldLogAllAgents():
     """Test ostorlab scan command when no follow option is provided,
     should log all agents.
@@ -436,14 +435,33 @@
     assert "agent_ostorlab_asteroid_" not in result.output
     assert "agent_ostorlab_inject_asset" not in result.output
 
-
+    
 def testOstorlabScanRunCLI_whenFollow_shouldFollowSpecifiedAgents():
     """Test ostorlab scan command when follow option is provided,
     should log specified agents.
     """
     runner = CliRunner()
 
-=======
+    result = runner.invoke(
+        rootcli.rootcli,
+        [
+            "scan",
+            "run",
+            "--follow=agent/ostorlab/nmap",
+            "--agent=agent/ostorlab/nmap",
+            "--agent=agent/ostorlab/asteroid",
+            "ip",
+            "127.0.0.1",
+        ],
+    )
+
+    assert "Scan created successfully" in result.output
+    assert result.output.count("starting agent ...") == 1
+    assert "agent_ostorlab_nmap_" in result.output
+    assert "agent_ostorlab_asteroid_" not in result.output
+    assert "agent_ostorlab_inject_asset" not in result.output
+    
+
 @pytest.mark.parametrize(
     "invalid_agent_key", ["/nmap", "@agent/ostorlab/nmap/", "agent/ostorlab/nmap/"]
 )
@@ -453,31 +471,17 @@
     """Test ostorlab scan command with wrong agent key. Should show error message."""
 
     runner = CliRunner()
->>>>>>> 37478f5f
-    result = runner.invoke(
-        rootcli.rootcli,
-        [
-            "scan",
-            "run",
-<<<<<<< HEAD
-            "--follow=agent/ostorlab/nmap",
-            "--agent=agent/ostorlab/nmap",
-            "--agent=agent/ostorlab/asteroid",
-=======
+
+    result = runner.invoke(
+        rootcli.rootcli,
+        [
+            "scan",
+            "run",
             f"--agent={invalid_agent_key}",
             "--arg=test,test",
->>>>>>> 37478f5f
-            "ip",
-            "127.0.0.1",
-        ],
-    )
-
-<<<<<<< HEAD
-    assert "Scan created successfully" in result.output
-    assert result.output.count("starting agent ...") == 1
-    assert "agent_ostorlab_nmap_" in result.output
-    assert "agent_ostorlab_asteroid_" not in result.output
-    assert "agent_ostorlab_inject_asset" not in result.output
-=======
-    assert f"Invalid agent key: {invalid_agent_key}" in result.output
->>>>>>> 37478f5f
+            "ip",
+            "127.0.0.1",
+        ],
+    )
+
+    assert f"Invalid agent key: {invalid_agent_key}" in result.output