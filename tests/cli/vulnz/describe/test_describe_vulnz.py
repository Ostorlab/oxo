--- conflicted
+++ resolved
@@ -105,12 +105,8 @@
 
     assert 'Applications can expose their functionality to other apps' in result.output
     assert 'Vulnerabilities listed successfully' in result.output
-<<<<<<< HEAD
     assert 'Typo in permission name allows to write contacts without user' in result.output
-    assert 'iOS bundle ID: a.b.c' in result.output
-=======
     assert 'a.b.c' in result.output
->>>>>>> 490239d2
 
 
 def testOstorlabCloudRuntimeScanVulnzDescribeCLI_whenScanNotFound_showNotFoundError(requests_mock):
