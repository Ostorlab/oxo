--- conflicted
+++ resolved
@@ -17,16 +17,11 @@
     vuln_db = models.Vulnerability.create(title='MyVuln', short_description='Xss', description='Javascript Vuln',
                                           recommendation='Sanitize data', technical_detail='a=$input',
                                           risk_rating='HIGH',
-<<<<<<< HEAD
-                                          cvss_v3_vector='5:6:7', dna='121312', scan_id=create_scan_db.id)
-
-=======
                                           cvss_v3_vector='5:6:7', dna='121312',
                                           location={
                                             'domain_name': {'name': 'dummy.co'},
                                             'metadata':[{'type': 'URL', 'value': 'https://dummy.co/dummy'}]},
                                           scan_id=create_scan_db.id)
->>>>>>> 06ff4feb
     result = runner.invoke(rootcli.rootcli, ['vulnz', 'list', '-s', str(vuln_db.scan_id)])
 
     assert vuln_db.scan_id is not None
