"""Unittest for vulnz dump command."""
import csv
import json
import pathlib

from click.testing import CliRunner

from ostorlab.apis.runners import authenticated_runner
from ostorlab.cli import rootcli
from ostorlab.runtimes.local.models import models


def testVulnzDump_whenOptionsAreValid_jsonOutputFileIsCreated(mocker, tmpdir, db_engine_path):
    """Test ostorlab vulnz dump command with correct commands and options.
    Should create a json file with the vulnerabilities.

    tmpdir : pytest fixture for temporary paths & files.
    """

    runner = CliRunner()
    mocker.patch.object(models, 'ENGINE_URL', db_engine_path)
    create_scan_db = models.Scan.create(title='test', asset='android')
    vuln_db = models.Vulnerability.create(title='MyVuln', short_description='Xss', description='Javascript Vuln',
                                          recommendation='Sanitize data', technical_detail='a=$input',
                                          risk_rating='HIGH',
                                          cvss_v3_vector='5:6:7', dna='121312',
                                          location={
                                            'android_store': {'package_name': 'a.b.c'},
                                            'metadata':[{'type': 'CODE_LOCATION', 'value': 'dir/file.js:41'}]},
                                          scan_id=create_scan_db.id)
    models.Vulnerability.create(title='OtherVuln', short_description='Xss', description='Javascript Vuln',
                                recommendation='Sanitize data', technical_detail='a=$input',
                                risk_rating='HIGH',
                                cvss_v3_vector='5:6:7', dna='121312',
                                scan_id=create_scan_db.id)
    output_file = pathlib.Path(tmpdir) / 'output.jsonl'

    result = runner.invoke(rootcli.rootcli,
                           ['vulnz', 'dump', '-s', str(vuln_db.scan_id), '-o', str(output_file), '-f', 'jsonl'])

    assert result.exception is None
    assert 'Vulnerabilities saved' in result.output
    with open(output_file, 'r', encoding='utf-8') as f:
        data = []
        for obj in f:
            data.append(json.loads(obj))
    assert data[0]['id'] == 1
    assert data[0]['risk_rating'] == 'High'
    assert data[0]['cvss_v3_vector'] == '5:6:7'
    assert data[0]['title'] == 'MyVuln'
    assert 'Android package name: a.b.c' in data[0]['location']
    assert data[1]['id'] == 2
    assert data[1]['risk_rating'] == 'High'
    assert data[1]['title'] == 'OtherVuln'


def testVulnzDumpCloudRuntime_whenOptionsAreValid_jsonOutputFileIsCreated(requests_mock, tmpdir):
    """Test ostorlab vulnz dump command with correct commands and options and the selected runtime is cloud.
    Should create a json file with the vulnerabilities.

    tmpdir : pytest fixture for temporary paths & files.
    """
    list_vulnz = {'data': {'scan': {'vulnerabilities': {'pageInfo': {'hasNext': False, 'numPages': 2},
                                                        'vulnerabilities': [
                                                            {'id': '37200006',
                                                             'technicalDetail': 'someData',
                                                             'detail': {
                                                                 'title': 'Use of Outdated Vulnerable Component',
                                                                 'shortDescription': 'The application uses an outdated '
                                                                                     'component or library with '
                                                                                     'publicly known vulnerabilities',
                                                                 'description': 'someDescription',
                                                                 'recommendation': 'someRecommendation',
                                                                 'cvssV3Vector': None,
                                                                 'riskRating': 'LOW',
                                                                 'references': [{
                                                                    'title': 'dummy title',
                                                                    'url': 'https://dummy.co/dummy2'
                                                                 }]
                                                             },
                                                             'vulnerabilityLocation': {
                                                                'asset': {
                                                                    'androidApp': {
                                                                        'packageName': 'a.b.c'
                                                                    }
                                                                },
                                                                'metadata': [
                                                                    {
                                                                        'metadataType': 'CODE_LOCATION',
                                                                        'metadataValue': 'some/file.java:42'
                                                                    }
                                                                ]
                                                            }},
                                                            {'id': '37199942',
                                                             'technicalDetail': 'someData',
                                                             'detail': {
                                                                 'title': 'Use of Outdated Vulnerable Component',
                                                                 'shortDescription': 'The application uses an outdated '
                                                                                     'component or library with '
                                                                                     'publicly known vulnerabilities',
                                                                 'description': 'someDescription',
                                                                 'recommendation': 'someRecommendation',
                                                                 'cvssV3Vector': None,
                                                                 'riskRating': 'LOW'
                                                             }},
                                                        ]}}}}

    requests_mock.post(authenticated_runner.AUTHENTICATED_GRAPHQL_ENDPOINT,
                       json=list_vulnz, status_code=200)

    runner = CliRunner()
    output_file = pathlib.Path(tmpdir) / 'output.jsonl'
    result = runner.invoke(rootcli.rootcli,
                           ['vulnz', '--runtime', 'cloud', 'dump', '-s', '5858', '-o', str(output_file), '-f', 'jsonl'])

    assert result.exception is None
    assert 'Vulnerabilities saved to' in result.output
    with open(output_file, 'r', encoding='utf-8') as f:
        data = []
        for obj in f:
            data.append(json.loads(obj))
    assert data[0]['id'] == '37200006'
    assert 'Use of Outdated Vulnerable Component' in data[0]['title']
<<<<<<< HEAD
    assert 'dummy title: https://dummy.co/dummy2' in data[0]['references']
    assert 'Android package: a.b.c' in data[0]['location']
=======
    assert 'Android package name: a.b.c' in data[0]['location']
>>>>>>> 13451468


def testVulnzDumpCloudRuntime_whenOptionsAreValid_csvOutputFileIsCreated(requests_mock, tmpdir):
    """Test ostorlab vulnz dump command with correct commands and options and runtime is cloud.
    Should create a json file with the vulnerabilities.

    tmpdir : pytest fixture for temporary paths & files.
    """
    list_vulnz = {
        'data': {
            'scan': {
                'vulnerabilities': {
                    'pageInfo': {
                        'hasNext': False,
                        'numPages': 1
                    },
                    'vulnerabilities': [
                        {
                            'id': '37200006',
                            'technicalDetail': 'someData',
                            'detail': {
                                'title': 'Use of Outdated Vulnerable Component',
                                'shortDescription': 'The application uses an outdated component or library with '
                                                    'publicly known vulnerabilities',
                                'description': 'someDescription',
                                'recommendation': 'someRecommendation',
                                'cvssV3Vector': 'None',
                                'riskRating': 'LOW',
                                'references': [{
                                    'title': 'title1',
                                    'url': 'https://url1.co/page2'
                                }]
                            }
                        },
                        {
                            'id': '37199942',
                            'technicalDetail': 'someData',
                            'detail': {
                                'title': 'Use of Outdated Vulnerable Component',
                                'shortDescription': 'The application uses an outdated ''component or library with '
                                                    'publicly known vulnerabilities',
                                'description': 'someDescription',
                                'recommendation': 'someRecommendation',
                                'cvssV3Vector': 'None',
                                'riskRating': 'LOW'
                            }
                        }
                    ]
                }
            }
        }
    }

    requests_mock.post(authenticated_runner.AUTHENTICATED_GRAPHQL_ENDPOINT,
                       json=list_vulnz, status_code=200)

    runner = CliRunner()
    output_file = pathlib.Path(tmpdir) / 'output.csv'
    result = runner.invoke(rootcli.rootcli,
                           ['vulnz', '--runtime', 'cloud', 'dump', '-s', '2', '-o', str(output_file), '-f', 'csv'])
    assert result.exception is None
    with output_file.open('r', encoding='utf-8') as file:
        csvreader = csv.reader(file)
        header = next(csvreader)
        data = []
        for row in csvreader:
            if row:
                data.append(row)

    assert result.exception is None
    assert 'Vulnerabilities saved to' in result.output
    assert header == ['id', 'title', 'location', 'risk_rating', 'cvss_v3_vector', 'short_description', 'description',
                      'recommendation', 'references', 'technical_detail']
    assert data[0][3] == 'LOW'
    assert 'title1: https://url1.co/page2' in data[0][-2]


def testVulnzDumpCloudRuntime_whenScanNotfound_ShowError(requests_mock, tmpdir):
    """Test ostorlab vulnz dump command with correct commands and wrong scan id.
    Should show not found error.

    tmpdir : pytest fixture for temporary paths & files.
    """
    list_vulnz = {
        'errors': [
            {
                'message': 'Scan matching query does not exist.',
                'locations': [
                    {
                        'line': 2,
                        'column': 13
                    }
                ],
                'path': [
                    'scan'
                ]
            }
        ],
        'data': {
            'scan': 'null'
        }
    }

    requests_mock.post(authenticated_runner.AUTHENTICATED_GRAPHQL_ENDPOINT,
                       json=list_vulnz, status_code=200)

    runner = CliRunner()
    output_file = pathlib.Path(tmpdir) / 'output.jsonl'
    result = runner.invoke(rootcli.rootcli,
                           ['vulnz', '--runtime', 'cloud', 'dump', '-s', '5858', '-o', str(output_file), '-f', 'jsonl'])
    assert result.exception is None
    assert 'ERROR: scan with id 5858 does not exist' in result.output


def testVulnzDump_whenOptionsAreValid_csvOutputFileIsCreated(mocker, tmpdir, db_engine_path):
    """Test ostorlab vulnz dump command with correct commands and options.
    Should create a csv file with the vulnerabilities.

    tmpdir : pytest fixture for temporary paths & files.
    """

    runner = CliRunner()
    mocker.patch.object(models, 'ENGINE_URL', db_engine_path)
    create_scan_db = models.Scan.create(title='test', asset='Android')
    vuln_db = models.Vulnerability.create(title='MyVuln', short_description='Xss', description='Javascript Vuln',
                                          recommendation='Sanitize data', technical_detail='a=$input',
                                          risk_rating='HIGH',
                                          cvss_v3_vector='5:6:7', dna='121312',
                                          references=[{'title': 'dummy title', 'url': 'https://dummy.co/path'}],
                                          location={
                                            'android_store': {'package_name': 'a.b.c'},
                                            'metadata':[{'type': 'CODE_LOCATION', 'value': 'dir/file.js:41'}]},
                                          scan_id=create_scan_db.id)

    output_file = pathlib.Path(tmpdir) / 'output.csv'

    result = runner.invoke(rootcli.rootcli,
                           ['vulnz', 'dump', '-s', str(vuln_db.scan_id), '-o', str(output_file), '-f', 'csv'])
    with output_file.open('r', encoding='utf-8') as file:
        csvreader = csv.reader(file)
        header = next(csvreader)
        data = []
        for row in csvreader:
            if row:
                data.append(row)

    assert result.exception is None
    assert 'Vulnerabilities saved' in result.output
    assert header == ['id', 'title', 'location', 'risk_rating', 'cvss_v3_vector', 'short_description', 'description',
                      'recommendation', 'references', 'technical_detail']
    assert data[0][3] == 'High'
    assert 'Android package name: a.b.c' in data[0][2]
    assert 'dummy title: https://dummy.co/path' in data[0][-2]


def testVulnzDumpInOrderOfSeverity_whenOptionsAreValid_jsonOutputFileIsCreated(mocker, tmpdir, db_engine_path):
    """Test ostorlab vulnz dump command with correct commands and options.
    Should create a json file with the vulnerabilities, ordered by the risk severity.

    tmpdir : pytest fixture for temporary paths & files.
    """
    runner = CliRunner()
    mocker.patch.object(models, 'ENGINE_URL', db_engine_path)
    create_scan_db = models.Scan.create(title='test', asset='Android')

    vuln_db = models.Vulnerability.create(title='MyVuln', short_description='Xss', description='Javascript Vuln',
                                          recommendation='Sanitize data', technical_detail='a=$input',
                                          risk_rating='HARDENING',
                                          cvss_v3_vector='5:6:7', dna='121312', scan_id=create_scan_db.id)

    output_file = pathlib.Path(tmpdir) / 'output.jsonl'
    result = runner.invoke(rootcli.rootcli,
                           ['vulnz', 'dump', '-s', str(vuln_db.scan_id), '-o', str(output_file), '-f', 'jsonl'])

    assert 'Vulnerabilities saved' in result.output
    with open(output_file, 'r', encoding='utf-8') as f:
        data = []
        for obj in f:
            data.append(json.loads(obj))
    assert 'MyVuln' in data[0]['title']
    assert data[0]['risk_rating'] == 'Hardening'
    assert data[0]['id'] == 1<|MERGE_RESOLUTION|>--- conflicted
+++ resolved
@@ -121,12 +121,8 @@
             data.append(json.loads(obj))
     assert data[0]['id'] == '37200006'
     assert 'Use of Outdated Vulnerable Component' in data[0]['title']
-<<<<<<< HEAD
     assert 'dummy title: https://dummy.co/dummy2' in data[0]['references']
-    assert 'Android package: a.b.c' in data[0]['location']
-=======
     assert 'Android package name: a.b.c' in data[0]['location']
->>>>>>> 13451468
 
 
 def testVulnzDumpCloudRuntime_whenOptionsAreValid_csvOutputFileIsCreated(requests_mock, tmpdir):
