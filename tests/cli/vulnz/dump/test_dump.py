--- conflicted
+++ resolved
@@ -2,7 +2,6 @@
 import csv
 import json
 import pathlib
-from this import d
 
 from click.testing import CliRunner
 
@@ -73,15 +72,11 @@
                                                                  'description': 'someDescription',
                                                                  'recommendation': 'someRecommendation',
                                                                  'cvssV3Vector': None,
-<<<<<<< HEAD
                                                                  'riskRating': 'LOW',
                                                                  'references': [{
                                                                     'title': 'dummy title',
                                                                     'url': 'https://dummy.co/dummy2'
                                                                  }]
-                                                             }},
-=======
-                                                                 'riskRating': 'LOW'
                                                              },
                                                              "vulnerabilityLocation": {
                                                                 "asset": {
@@ -96,7 +91,6 @@
                                                                     }
                                                                 ]
                                                             }},
->>>>>>> e555bf3f
                                                             {'id': '37199942',
                                                              'technicalDetail': 'someData',
                                                              'detail': {
@@ -127,11 +121,8 @@
             data.append(json.loads(obj))
     assert data[0]['id'] == '37200006'
     assert 'Use of Outdated Vulnerable Component' in data[0]['title']
-<<<<<<< HEAD
     assert 'dummy title: https://dummy.co/dummy2' in data[0]['references']
-=======
     assert 'Android package: a.b.c' in data[0]['location']
->>>>>>> e555bf3f
 
 
 def testVulnzDumpCloudRuntime_whenOptionsAreValid_csvOutputFileIsCreated(requests_mock, tmpdir):
@@ -203,16 +194,10 @@
 
     assert result.exception is None
     assert 'Vulnerabilities saved to' in result.output
-<<<<<<< HEAD
-    assert header == ['id', 'title', 'risk_rating', 'cvss_v3_vector', 'short_description', 'description',
+    assert header == ['id', 'title', 'location', 'risk_rating', 'cvss_v3_vector', 'short_description', 'description',
                       'recommendation', 'references', 'technical_detail']
-    assert data[0][2] == 'LOW'
+    assert data[0][3] == 'LOW'
     assert 'title1: https://url1.co/page2' in data[0][-2]
-=======
-    assert header == ['id', 'title', 'location', 'risk_rating', 'cvss_v3_vector', 'short_description', 'description',
-                      'recommendation', 'technical_detail']
-    assert data[0][3] == 'LOW'
->>>>>>> e555bf3f
 
 
 def testVulnzDumpCloudRuntime_whenScanNotfound_ShowError(requests_mock, tmpdir):
@@ -265,16 +250,12 @@
     vuln_db = models.Vulnerability.create(title='MyVuln', short_description='Xss', description='Javascript Vuln',
                                           recommendation='Sanitize data', technical_detail='a=$input',
                                           risk_rating='HIGH',
-<<<<<<< HEAD
-                                          cvss_v3_vector='5:6:7', dna='121312', scan_id=create_scan_db.id,
-                                          references=[{'title': 'dummy title', 'url': 'https://dummy.co/path'}])
-=======
                                           cvss_v3_vector='5:6:7', dna='121312',
+                                          references=[{'title': 'dummy title', 'url': 'https://dummy.co/path'}],
                                           location={
                                             'android_store': {'package_name': 'a.b.c'},
                                             'metadata':[{'type': 'CODE_LOCATION', 'value': 'dir/file.js:41'}]},
                                           scan_id=create_scan_db.id)
->>>>>>> e555bf3f
 
     output_file = pathlib.Path(tmpdir) / 'output.csv'
 
@@ -290,17 +271,11 @@
 
     assert result.exception is None
     assert 'Vulnerabilities saved' in result.output
-<<<<<<< HEAD
-    assert header == ['id', 'title', 'risk_rating', 'cvss_v3_vector', 'short_description', 'description',
+    assert header == ['id', 'title', 'location', 'risk_rating', 'cvss_v3_vector', 'short_description', 'description',
                       'recommendation', 'references', 'technical_detail']
-    assert data[0][2] == 'High'
-    assert 'dummy title: https://dummy.co/path' in data[0][-2]
-=======
-    assert header == ['id', 'title', 'location', 'risk_rating', 'cvss_v3_vector', 'short_description', 'description',
-                      'recommendation', 'technical_detail']
     assert data[0][3] == 'High'
     assert 'Android package: a.b.c' in data[0][2]
->>>>>>> e555bf3f
+    assert 'dummy title: https://dummy.co/path' in data[0][-2]
 
 
 def testVulnzDumpInOrderOfSeverity_whenOptionsAreValid_jsonOutputFileIsCreated(mocker, tmpdir, db_engine_path):
