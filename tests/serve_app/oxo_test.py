--- conflicted
+++ resolved
@@ -891,7 +891,73 @@
     assert response_json["errors"][0]["message"] == "Scan not found."
 
 
-<<<<<<< HEAD
+def testQueryVulnerabilitiesOfKb_withPagination_shouldReturnPageInfo(
+    authenticated_flask_client: testing.FlaskClient, android_scan: models.Scan
+) -> None:
+    """Test the kb vulnerabilities query with pagination, should return the correct pageInfo."""
+
+    with models.Database() as session:
+        kb_vulnerabilities = (
+            session.query(models.Vulnerability)
+            .filter(models.Vulnerability.id.in_([1, 2]))
+            .all()
+        )
+        assert kb_vulnerabilities is not None
+
+    query = """query Scans($scanIds: [Int!], $scanPage: Int, $scanElements: Int, $vulnPage: Int, $vulnElements: Int) {
+        scans(scanIds: $scanIds, page: $scanPage, numberElements: $scanElements) {
+            pageInfo {
+                count
+                numPages
+                hasNext
+                hasPrevious
+            }
+            scans {
+                id
+                title
+                kbVulnerabilities {
+                    highestRiskRating
+                    vulnerabilities (page: $vulnPage, numberElements: $vulnElements){
+                         pageInfo {
+                            count
+                            numPages
+                            hasNext
+                            hasPrevious
+                        }
+                        vulnerabilities {
+                            id
+                        }
+                    }
+                }
+            }
+        }
+    }
+    """
+
+    response = authenticated_flask_client.post(
+        "/graphql",
+        json={
+            "query": query,
+            "variables": {
+                "scanPage": 1,
+                "scanElements": 1,
+                "vulnPage": 2,
+                "vulnElements": 1,
+            },
+        },
+    )
+
+    assert response.status_code == 200, response.get_json()
+    assert response.get_json()["data"]["scans"]["scans"][0]["kbVulnerabilities"][0][
+        "vulnerabilities"
+    ]["pageInfo"] == {
+        "count": 3,
+        "hasNext": True,
+        "hasPrevious": True,
+        "numPages": 3,
+    }
+
+
 def testPublishAgentGroupMutation_always_shouldPublishAgentGroup(
     authenticated_flask_client: testing.FlaskClient,
 ) -> None:
@@ -998,71 +1064,4 @@
     )
 
     assert response.status_code == 200, response.get_json()
-    assert response.get_json()["errors"][0]["message"] == "AgentGroup not found."
-=======
-def testQueryVulnerabilitiesOfKb_withPagination_shouldReturnPageInfo(
-    authenticated_flask_client: testing.FlaskClient, android_scan: models.Scan
-) -> None:
-    """Test the kb vulnerabilities query with pagination, should return the correct pageInfo."""
-
-    with models.Database() as session:
-        kb_vulnerabilities = (
-            session.query(models.Vulnerability)
-            .filter(models.Vulnerability.id.in_([1, 2]))
-            .all()
-        )
-        assert kb_vulnerabilities is not None
-
-    query = """query Scans($scanIds: [Int!], $scanPage: Int, $scanElements: Int, $vulnPage: Int, $vulnElements: Int) {
-        scans(scanIds: $scanIds, page: $scanPage, numberElements: $scanElements) {
-            pageInfo {
-                count
-                numPages
-                hasNext
-                hasPrevious
-            }
-            scans {
-                id
-                title
-                kbVulnerabilities {
-                    highestRiskRating
-                    vulnerabilities (page: $vulnPage, numberElements: $vulnElements){
-                         pageInfo {
-                            count
-                            numPages
-                            hasNext
-                            hasPrevious
-                        }
-                        vulnerabilities {
-                            id
-                        }
-                    }
-                }
-            }
-        }
-    }
-    """
-
-    response = authenticated_flask_client.post(
-        "/graphql",
-        json={
-            "query": query,
-            "variables": {
-                "scanPage": 1,
-                "scanElements": 1,
-                "vulnPage": 2,
-                "vulnElements": 1,
-            },
-        },
-    )
-
-    assert response.status_code == 200, response.get_json()
-    assert response.get_json()["data"]["scans"]["scans"][0]["kbVulnerabilities"][0][
-        "vulnerabilities"
-    ]["pageInfo"] == {
-        "count": 3,
-        "hasNext": True,
-        "hasPrevious": True,
-        "numPages": 3,
-    }
->>>>>>> 1d563eab
+    assert response.get_json()["errors"][0]["message"] == "AgentGroup not found."