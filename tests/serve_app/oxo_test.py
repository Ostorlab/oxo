"""Unit tests for the oxo module."""

import io
import json
import pathlib

from docker.models import services as services_model
import ubjson
from flask import testing
from pytest_mock import plugin

from ostorlab.runtimes.local.models import models


def testImportScanMutation_always_shouldImportScan(
    authenticated_flask_client: testing.FlaskClient, zip_file_bytes: bytes
) -> None:
    """Test importScan mutation."""
    with models.Database() as session:
        nbr_scans_before_import = session.query(models.Scan).count()
        query = """
            mutation ImportScan($scanId: Int, $file: Upload!) {
                importScan(scanId: $scanId, file: $file) {
                    message
                }
            }
        """
        file_name = "imported_zip_file.zip"
        data = {
            "operations": json.dumps(
                {
                    "query": query,
                    "variables": {
                        "file": None,
                        "scanId": 20,
                    },
                }
            ),
            "map": json.dumps(
                {
                    "file": ["variables.file"],
                }
            ),
        }
        data["file"] = (io.BytesIO(zip_file_bytes), file_name)

        response = authenticated_flask_client.post(
            "/graphql", data=data, content_type="multipart/form-data"
        )

        assert response.status_code == 200, response.get_json()
        response_json = response.get_json()
        nbr_scans_after_import = session.query(models.Scan).count()
        assert (
            response_json["data"]["importScan"]["message"]
            == "Scan imported successfully"
        )
        assert nbr_scans_after_import == nbr_scans_before_import + 1


def testQueryMultipleScans_always_shouldReturnMultipleScans(
    authenticated_flask_client: testing.FlaskClient, ios_scans: models.Scan
) -> None:
    """Test query for multiple scans."""
    with models.Database() as session:
        scans = session.query(models.Scan).filter(models.Scan.id.in_([1, 2])).all()
        assert scans is not None

    query = """
        query Scans($scanIds: [Int!]) {
            scans(scanIds: $scanIds) {
                scans {
                    id
                    title
                    asset
                    progress
                    createdTime
                }
            }
        }
    """

    response = authenticated_flask_client.post(
        "/graphql", json={"query": query, "variables": {"scanIds": [1, 2]}}
    )

    assert response.status_code == 200, response.get_json()
    scan1 = response.get_json()["data"]["scans"]["scans"][1]
    scan2 = response.get_json()["data"]["scans"]["scans"][0]
    assert scan1["id"] == "1"
    assert scan1["title"] == scans[0].title
    assert scan1["asset"] == scans[0].asset
    assert scan1["progress"] == scans[0].progress.name
    assert scan1["createdTime"] == scans[0].created_time.isoformat()
    assert scan2["id"] == "2"
    assert scan2["title"] == scans[1].title
    assert scan2["asset"] == scans[1].asset
    assert scan2["progress"] == scans[1].progress.name
    assert scan2["createdTime"] == scans[1].created_time.isoformat()


def testQueryMultipleScans_whenPaginationAndSortAsc_shouldReturnTheCorrectResults(
    authenticated_flask_client: testing.FlaskClient, ios_scans: models.Scan
) -> None:
    """Test query for multiple scans with pagination and sort ascending."""
    with models.Database() as session:
        scans = session.query(models.Scan).filter(models.Scan.id.in_([1, 2])).all()
        assert scans is not None

    query = """
        query Scans($scanIds: [Int!], $page: Int, $numberElements: Int, $orderBy: OxoScanOrderByEnum, $sort: SortEnum) {
            scans(scanIds: $scanIds, page: $page, numberElements: $numberElements, orderBy: $orderBy, sort: $sort) {
                scans {
                    id
                    title
                    asset
                    progress
                    createdTime
                }
            }
        }
    """

    response = authenticated_flask_client.post(
        "/graphql",
        json={
            "query": query,
            "variables": {
                "scanIds": [1, 2],
                "page": 1,
                "numberElements": 2,
                "orderBy": "ScanId",
                "sort": "Asc",
            },
        },
    )

    assert response.status_code == 200, response.get_json()
    scan1 = response.get_json()["data"]["scans"]["scans"][0]
    scan2 = response.get_json()["data"]["scans"]["scans"][1]
    assert scan1["id"] == "1"
    assert scan1["title"] == scans[0].title
    assert scan1["asset"] == scans[0].asset
    assert scan1["progress"] == scans[0].progress.name
    assert scan1["createdTime"] == scans[0].created_time.isoformat()
    assert scan2["id"] == "2"
    assert scan2["title"] == scans[1].title
    assert scan2["asset"] == scans[1].asset
    assert scan2["progress"] == scans[1].progress.name
    assert scan2["createdTime"] == scans[1].created_time.isoformat()


def testQueryMultipleScans_whenNoScanIdsSpecified_shouldReturnAllScans(
    authenticated_flask_client: testing.FlaskClient, ios_scans: models.Scan
) -> None:
    """Test query for multiple scans when no scan ids are specified."""
    with models.Database() as session:
        scans = session.query(models.Scan).all()
        assert scans is not None

    query = """
        query Scans {
            scans {
                scans {
                    id
                    title
                    asset
                    progress
                    createdTime
                }
            }
        }
    """

    response = authenticated_flask_client.post("/graphql", json={"query": query})

    assert response.status_code == 200, response.get_json()
    scan1 = response.get_json()["data"]["scans"]["scans"][1]
    scan2 = response.get_json()["data"]["scans"]["scans"][0]
    assert scan1["id"] == "1"
    assert scan1["title"] == scans[0].title
    assert scan1["asset"] == scans[0].asset
    assert scan1["progress"] == scans[0].progress.name
    assert scan1["createdTime"] == scans[0].created_time.isoformat()
    assert scan2["id"] == "2"
    assert scan2["title"] == scans[1].title
    assert scan2["asset"] == scans[1].asset
    assert scan2["progress"] == scans[1].progress.name
    assert scan2["createdTime"] == scans[1].created_time.isoformat()


def testQueryMultipleVulnerabilities_always_shouldReturnMultipleVulnerabilities(
    authenticated_flask_client: testing.FlaskClient, ios_scans: models.Scan
) -> None:
    """Test query for multiple vulnerabilities."""
    with models.Database() as session:
        vulnerabilities = (
            session.query(models.Vulnerability)
            .filter(models.Vulnerability.id.in_([1, 2]))
            .all()
        )
        assert vulnerabilities is not None
    query = """
            query Scans {
                scans {
                    scans {
                        title
                        asset
                        createdTime
                        vulnerabilities {
                            vulnerabilities {
                                technicalDetail
                                detail {
                                    title
                                }
                            }
                        }
                    }
                }
            }
    """

    response = authenticated_flask_client.post("/graphql", json={"query": query})

    assert response.status_code == 200, response.get_json()
    vulnerability = response.get_json()["data"]["scans"]["scans"][0]["vulnerabilities"][
        "vulnerabilities"
    ][0]
    assert vulnerability["technicalDetail"] == vulnerabilities[1].technical_detail
    assert vulnerability["detail"]["title"] == vulnerabilities[1].title
    vulnerability = response.get_json()["data"]["scans"]["scans"][1]["vulnerabilities"][
        "vulnerabilities"
    ][0]
    assert vulnerability["technicalDetail"] == vulnerabilities[0].technical_detail
    assert vulnerability["detail"]["title"] == vulnerabilities[0].title


def testQueryMultipleKBVulnerabilities_always_shouldReturnMultipleKBVulnerabilities(
    authenticated_flask_client: testing.FlaskClient, ios_scans: models.Scan
) -> None:
    """Test query for multiple KB vulnerabilities."""
    with models.Database() as session:
        kb_vulnerabilities = (
            session.query(models.Vulnerability)
            .filter(models.Vulnerability.id.in_([1, 2]))
            .all()
        )
        assert kb_vulnerabilities is not None
    query = """
            query Scans {
                scans {
                    scans {
                        title
                        asset
                        createdTime
                        kbVulnerabilities {
                            kb {
                                title
                                shortDescription
                                recommendation
                                references {
                                    title
                                    url
                                }
                            }
                        }
                    }
                }
            }
    """

    response = authenticated_flask_client.post("/graphql", json={"query": query})

    assert response.status_code == 200, response.get_json()
    kb_vulnerability = response.get_json()["data"]["scans"]["scans"][1][
        "kbVulnerabilities"
    ][0]["kb"]
    assert kb_vulnerability["recommendation"] == kb_vulnerabilities[0].recommendation
    assert (
        kb_vulnerability["shortDescription"] == kb_vulnerabilities[0].short_description
    )
    assert kb_vulnerability["title"] == kb_vulnerabilities[0].title
    kb_vulnerability = response.get_json()["data"]["scans"]["scans"][0][
        "kbVulnerabilities"
    ][0]["kb"]
    assert kb_vulnerability["recommendation"] == kb_vulnerabilities[1].recommendation
    assert (
        kb_vulnerability["shortDescription"] == kb_vulnerabilities[1].short_description
    )
    assert kb_vulnerability["title"] == kb_vulnerabilities[1].title
    assert (
        kb_vulnerability["references"][0]["title"]
        == "C++ Core Guidelines R.10 - Avoid malloc() and free()"
    )
    assert (
        kb_vulnerability["references"][0]["url"]
        == "https://github.com/isocpp/CppCoreGuidelines/blob/036324/CppCoreGuidelines.md#r10-avoid-malloc-and-free"
    )


def testQueryMultipleVulnerabilities_always_returnMaxRiskRating(
    authenticated_flask_client: testing.FlaskClient, android_scan: models.Scan
) -> None:
    """Test query for multiple vulnerabilities with max risk rating."""
    query = """
        query Scans {
            scans {
                scans {
                    title
                    messageStatus
                    progress
                    kbVulnerabilities {
                        highestRiskRating
                        kb {
                            title
                        }
                    }
                }
            }
        }
    """

    response = authenticated_flask_client.post("/graphql", json={"query": query})

    assert response.status_code == 200, response.get_json()
    max_risk_rating = response.get_json()["data"]["scans"]["scans"][0][
        "kbVulnerabilities"
    ][0]["highestRiskRating"]
    assert max_risk_rating == "CRITICAL"
    max_risk_rating = response.get_json()["data"]["scans"]["scans"][0][
        "kbVulnerabilities"
    ][1]["highestRiskRating"]
    assert max_risk_rating == "LOW"


def testQueryScan_whenScanExists_returnScanInfo(
    authenticated_flask_client: testing.FlaskClient, android_scan: models.Scan
) -> None:
    """Ensure the scan query returns the correct scan with all its information."""
    query = """
        query Scan ($scanId: Int!){
            scan (scanId: $scanId){
                id
                title
                asset
                createdTime
                messageStatus
                progress
                vulnerabilities {
                    vulnerabilities {
                        id
                        technicalDetail
                        riskRating
                        cvssV3Vector
                        dna
                        detail {
                            title
                            shortDescription
                            description
                            recommendation
                        }
                        cvssV3BaseScore
                    }
                }
                kbVulnerabilities {
                    highestRiskRating
                    highestCvssV3Vector
                    highestCvssV3BaseScore
                    kb {
                        title
                    }
                }
            }
        }
    """

    response = authenticated_flask_client.post(
        "/graphql", json={"query": query, "variables": {"scanId": android_scan.id}}
    )

    assert response.status_code == 200, response.get_json()
    scan_data = response.get_json()["data"]["scan"]
    assert scan_data["id"] == str(android_scan.id)
    assert scan_data["title"] == android_scan.title
    assert scan_data["progress"] == "DONE"

    vulnerabilities = scan_data["vulnerabilities"]["vulnerabilities"]
    assert len(vulnerabilities) > 0
    assert vulnerabilities[0]["riskRating"] == "LOW"
    assert vulnerabilities[0]["detail"]["title"] == "XSS"
    assert vulnerabilities[0]["detail"]["description"] == "Cross Site Scripting"


def testQueryScan_whenScanDoesNotExist_returnErrorMessage(
    authenticated_flask_client: testing.FlaskClient,
) -> None:
    """Ensure the scan query returns an error when the scan does not exist."""
    query = """
        query Scan ($scanId: Int!){
            scan (scanId: $scanId){
                id
            }
        }
    """

    response = authenticated_flask_client.post(
        "/graphql", json={"query": query, "variables": {"scanId": 42}}
    )

    assert response.status_code == 200, response.get_json()
    assert response.get_json()["errors"][0]["message"] == "Scan not found."


def testDeleteScanMutation_whenScanExist_deleteScanAndVulnz(
    authenticated_flask_client: testing.FlaskClient, android_scan: models.Scan
) -> None:
    """Ensure the delete scan mutation deletes the scan, its statuses & vulnerabilities."""
    with models.Database() as session:
        nb_scans_before_delete = session.query(models.Scan).count()
        nb_vulnz_before_delete = (
            session.query(models.Vulnerability)
            .filter_by(scan_id=android_scan.id)
            .count()
        )
        nb_status_before_delete = (
            session.query(models.ScanStatus).filter_by(scan_id=android_scan.id).count()
        )

    query = """
        mutation DeleteScan ($scanId: Int!){
            deleteScan (scanId: $scanId) {
                result
            }
        }
    """

    response = authenticated_flask_client.post(
        "/graphql", json={"query": query, "variables": {"scanId": android_scan.id}}
    )

    assert response.status_code == 200, response.get_json()
    assert nb_scans_before_delete > 0
    assert nb_vulnz_before_delete > 0
    assert nb_status_before_delete > 0
    with models.Database() as session:
        assert session.query(models.Scan).count() == 0
        assert (
            session.query(models.Vulnerability)
            .filter_by(scan_id=android_scan.id)
            .count()
            == 0
        )
        assert (
            session.query(models.ScanStatus).filter_by(scan_id=android_scan.id).count()
            == 0
        )


def testDeleteScanMutation_whenScanDoesNotExist_returnErrorMessage(
    authenticated_flask_client: testing.FlaskClient,
) -> None:
    """Ensure the delete scan mutation returns an error message when the scan does not exist."""
    query = """
        mutation DeleteScan ($scanId: Int!){
            deleteScan (scanId: $scanId) {
                result
            }
        }
    """

    response = authenticated_flask_client.post(
        "/graphql", json={"query": query, "variables": {"scanId": 42}}
    )

    assert response.status_code == 200, response.get_json()
    assert response.get_json()["errors"][0]["message"] == "Scan not found."


def testScansQuery_withPagination_shouldReturnPageInfo(
    authenticated_flask_client: testing.FlaskClient,
    ios_scans: models.Scan,
    web_scan: models.Scan,
) -> None:
    """Test the scan query with pagination, should return the correct pageInfo."""

    with models.Database() as session:
        scans = session.query(models.Scan).all()
        assert scans is not None

    query = """query Scans($scanIds: [Int!], $page: Int, $numberElements: Int) {
  scans(scanIds: $scanIds, page: $page, numberElements: $numberElements) {
    pageInfo{
      count
      numPages
      hasNext
      hasPrevious
    }
    scans {
      id
    }
  }
}
"""

    response = authenticated_flask_client.post(
        "/graphql", json={"query": query, "variables": {"page": 1, "numberElements": 2}}
    )

    assert response.status_code == 200, response.get_json()
    assert response.get_json()["data"]["scans"]["pageInfo"] == {
        "count": 3,
        "hasNext": True,
        "hasPrevious": False,
        "numPages": 2,
    }


def testVulnerabilitiesQuery_withPagination_shouldReturnPageInfo(
    authenticated_flask_client: testing.FlaskClient,
    android_scan: models.Scan,
) -> None:
    """Test the vulnerabilities query with pagination, should return the correct pageInfo."""

    with models.Database() as session:
        vulnerabilities = session.query(models.Vulnerability).all()
        assert vulnerabilities is not None

    query = """query Scans($scanIds: [Int!], $scanPage: Int, $scanElements: Int, $vulnPage: Int, $vulnElements: Int) {
        scans(scanIds: $scanIds, page: $scanPage, numberElements: $scanElements) {
            pageInfo {
                count
                numPages
                hasNext
                hasPrevious
            }
            scans {
                id
                title
                vulnerabilities(page: $vulnPage, numberElements: $vulnElements) {
                    pageInfo {
                        count
                        numPages
                        hasNext
                        hasPrevious
                    }
                    vulnerabilities {
                        id
                    }
                }
            }
        }
    }
    """

    response = authenticated_flask_client.post(
        "/graphql",
        json={
            "query": query,
            "variables": {
                "scanPage": 1,
                "scanElements": 1,
                "vulnPage": 2,
                "vulnElements": 1,
            },
        },
    )

    assert response.status_code == 200, response.get_json()
    assert response.get_json()["data"]["scans"]["scans"][0]["vulnerabilities"][
        "pageInfo"
    ] == {
        "count": 4,
        "hasNext": True,
        "hasPrevious": True,
        "numPages": 4,
    }


def testQueryAllAgentGroups_always_shouldReturnAllAgentGroups(
    authenticated_flask_client: testing.FlaskClient, agent_groups: models.AgentGroup
) -> None:
    """Test query for multiple agent groups."""
    with models.Database() as session:
        agent_groups = (
            session.query(models.AgentGroup)
            .filter(models.AgentGroup.id.in_([1, 2]))
            .all()
        )
        assert agent_groups is not None

    query = """
            query AgentGroups ($orderBy: AgentGroupOrderByEnum, $sort: SortEnum){
                agentGroups (orderBy: $orderBy, sort: $sort) {
                    agentGroups {
                        id
                        name
                        description
                        createdTime
                        key
                        agents {
                            agents {
                                id
                                key
                                args {
                                    args {
                                        id
                                        name
                                        type
                                        description
                                        value
                                    }
                                }
                            }
                        }
                    }
                }
            }
    """
    variables = {"orderBy": "AgentGroupId", "sort": "Asc"}
    ubjson_data = ubjson.dumpb({"query": query, "variables": variables})

    response = authenticated_flask_client.post(
        "/graphql", data=ubjson_data, headers={"Content-Type": "application/ubjson"}
    )

    assert response.status_code == 200, ubjson.loadb(response.data)
    agent_groups_data = ubjson.loadb(response.data)["data"]["agentGroups"][
        "agentGroups"
    ]
    assert len(agent_groups_data) == 2
    agent_group1 = agent_groups_data[0]
    agent_group2 = agent_groups_data[1]
    assert agent_group1["name"] == agent_groups[0].name
    assert agent_group1["description"] == agent_groups[0].description
    assert agent_group1["key"] == f"agentgroup//{agent_groups[0].name}"
    assert agent_group1["createdTime"] == agent_groups[0].created_time.isoformat()
    assert agent_group2["name"] == agent_groups[1].name
    assert agent_group2["description"] == agent_groups[1].description
    assert agent_group2["key"] == f"agentgroup//{agent_groups[1].name}"
    assert agent_group2["createdTime"] == agent_groups[1].created_time.isoformat()
    agent_group1_agents = agent_group1["agents"]["agents"]
    agent_group2_agents = agent_group2["agents"]["agents"]
    assert len(agent_group1_agents) == 2
    assert len(agent_group2_agents) == 1
    assert agent_group1_agents[0]["key"] == "agent/ostorlab/agent1"
    assert agent_group1_agents[1]["key"] == "agent/ostorlab/agent2"
    assert agent_group2_agents[0]["key"] == "agent/ostorlab/agent1"
    agent1_args = agent_group1_agents[0]["args"]["args"]
    agent2_args = agent_group1_agents[1]["args"]["args"]
    assert len(agent1_args) == 1
    assert len(agent2_args) == 1
    assert agent1_args[0]["name"] == "arg1"
    assert agent1_args[0]["type"] == "number"
    assert agent1_args[0]["value"] == b"42"
    assert agent2_args[0]["name"] == "arg2"
    assert agent2_args[0]["type"] == "string"
    assert agent2_args[0]["value"] == b"hello"


def testQuerySingleAgentGroup_always_shouldReturnSingleAgentGroup(
    authenticated_flask_client: testing.FlaskClient, agent_groups: models.AgentGroup
) -> None:
    """Test query for a single agent group."""
    with models.Database() as session:
        agent_group = session.query(models.AgentGroup).filter_by(id=1).first()
        assert agent_group is not None

    query = """
            query AgentGroup ($agentGroupIds: [Int!]){
                agentGroups (agentGroupIds: $agentGroupIds) {
                    agentGroups {
                        id
                        name
                        description
                        createdTime
                        key
                        agents {
                            agents {
                                id
                                key
                                args {
                                    args {
                                        id
                                        name
                                        type
                                        description
                                        value
                                    }
                                }
                            }
                        }
                    }
                }
            }
    """
    variables = {"agentGroupIds": [1]}
    ubjson_data = ubjson.dumpb({"query": query, "variables": variables})

    response = authenticated_flask_client.post(
        "/graphql", data=ubjson_data, headers={"Content-Type": "application/ubjson"}
    )

    assert response.status_code == 200, ubjson.loadb(response.data)
    agent_groups_data = ubjson.loadb(response.data)["data"]["agentGroups"][
        "agentGroups"
    ]
    assert len(agent_groups_data) == 1
    agent_group_data = agent_groups_data[0]
    assert agent_group_data["name"] == agent_group.name
    assert agent_group_data["description"] == agent_group.description
    assert agent_group_data["key"] == f"agentgroup//{agent_group.name}"
    assert agent_group_data["createdTime"] == agent_group.created_time.isoformat()
    agent_group_agents = agent_group_data["agents"]["agents"]
    assert len(agent_group_agents) == 2
    assert agent_group_agents[0]["key"] == "agent/ostorlab/agent1"
    assert agent_group_agents[1]["key"] == "agent/ostorlab/agent2"
    agent1_args = agent_group_agents[0]["args"]["args"]
    agent2_args = agent_group_agents[1]["args"]["args"]
    assert len(agent1_args) == 1
    assert len(agent2_args) == 1
    assert agent1_args[0]["name"] == "arg1"
    assert agent1_args[0]["type"] == "number"
    assert agent1_args[0]["value"] == b"42"
    assert agent2_args[0]["name"] == "arg2"
    assert agent2_args[0]["type"] == "string"
    assert agent2_args[0]["value"] == b"hello"


def testQueryAgentGroupsWithPagination_always_returnPageInfo(
    authenticated_flask_client: testing.FlaskClient, agent_groups: models.AgentGroup
) -> None:
    """Test query for agent groups with pagination."""
    with models.Database() as session:
        agent_groups = session.query(models.AgentGroup).all()
        assert agent_groups is not None

    query = """
            query AgentGroups ($page: Int, $numberElements: Int, $orderBy: AgentGroupOrderByEnum, $sort: SortEnum){
                agentGroups (page: $page, numberElements: $numberElements, orderBy: $orderBy, sort: $sort) {
                    agentGroups {
                        id
                        name
                        description
                        createdTime
                        key
                        agents {
                            agents {
                                id
                                key
                                args {
                                    args {
                                        id
                                        name
                                        type
                                        description
                                        value
                                    }
                                }
                            }
                        }
                    }
                    pageInfo {
                        count
                        numPages
                        hasPrevious
                        hasNext
                    }
                }
            }
    """
    variables = {
        "page": 2,
        "numberElements": 1,
        "orderBy": "AgentGroupId",
        "sort": "Asc",
    }
    ubjson_data = ubjson.dumpb({"query": query, "variables": variables})

    response = authenticated_flask_client.post(
        "/graphql",
        data=ubjson_data,
        headers={"Content-Type": "application/ubjson"},
    )

    assert response.status_code == 200, ubjson.loadb(response.data)
    response_data = ubjson.loadb(response.data)["data"]["agentGroups"]
    agent_groups_data = response_data["agentGroups"]
    page_info = response_data["pageInfo"]
    assert len(agent_groups_data) == 1
    ag = agent_groups_data[0]
    assert ag["name"] == agent_groups[1].name
    assert ag["description"] == agent_groups[1].description
    assert ag["key"] == f"agentgroup//{agent_groups[1].name}"
    assert ag["createdTime"] == agent_groups[1].created_time.isoformat()
    assert page_info["count"] == 2
    assert page_info["numPages"] == 2
    assert page_info["hasPrevious"] is True
    assert page_info["hasNext"] is False


def testQueryMultipleScans_whenApiKeyIsInvalid_returnUnauthorized(
    unauthenticated_flask_client: testing.FlaskClient, ios_scans: models.Scan
) -> None:
    """Test query for multiple scans when the API key is invalid."""
    query = """
        query Scans {
            scans {
                scans {
                    id
                    title
                    asset
                    progress
                    createdTime
                }
            }
        }
    """

    response = unauthenticated_flask_client.post(
        "/graphql", json={"query": query}, headers={"X-API-KEY": "invalid"}
    )

    assert response.status_code == 401
    assert response.get_json()["error"] == "Unauthorized"


<<<<<<< HEAD
def testCreateAsset_androidStore_createsNewAsset(
    authenticated_flask_client: testing.FlaskClient, clean_db: None
) -> None:
    """Ensure the android store asset is created successfully through the createAssets API."""
    del clean_db
    query = """
        mutation createAndroidStore($assets: [AssetInputType]!) {
            createAssets(assets: $assets) {
                assets {
                    ... on AndroidStoreAssetType {
                        id
                        packageName
                        applicationName
                    }
                }
            }
        }
    """

    resp = authenticated_flask_client.post(
        "/graphql",
        json={
            "query": query,
            "variables": {
                "assets": [
                    {
                        "androidStore": {
                            "applicationName": "fake_app",
                            "packageName": "a.b.c",
                        }
                    }
                ]
            },
        },
    )

    assert resp.status_code == 200, resp.get_json()
    asset_data = resp.get_json()["data"]["createAssets"]["assets"][0]
    assert asset_data["id"] is not None
    assert asset_data["packageName"] == "a.b.c"
    assert asset_data["applicationName"] == "fake_app"
    with models.Database() as session:
        assert session.query(models.AndroidStore).count() == 1
        assert session.query(models.AndroidStore).all()[0].package_name == "a.b.c"
        assert (
            session.query(models.AndroidStore).all()[0].application_name == "fake_app"
        )


def testCreateAsset_iOSStore_createsNewAsset(
    authenticated_flask_client: testing.FlaskClient, clean_db: None
) -> None:
    """Ensure the ios store asset is created successfully through the createAssets API."""
    del clean_db
    query = """
        mutation createiOSStore($assets: [AssetInputType]!) {
            createAssets(assets: $assets) {
                assets {
                    ... on IOSStoreAssetType {
                        id
                        bundleId
                        applicationName
                        scans {
                            id
                            title                            
                        }
                    }
                }
            }
        }
    """

    resp = authenticated_flask_client.post(
        "/graphql",
        json={
            "query": query,
            "variables": {
                "assets": [
                    {
                        "iosStore": {
                            "applicationName": "fake_app",
                            "bundleId": "a.b.c",
                        }
                    }
                ]
            },
        },
    )

    assert resp.status_code == 200, resp.get_json()
    asset_data = resp.get_json()["data"]["createAssets"]["assets"][0]
    assert asset_data["id"] is not None
    assert asset_data["bundleId"] == "a.b.c"
    assert asset_data["applicationName"] == "fake_app"
    with models.Database() as session:
        assert session.query(models.IosStore).count() == 1
        assert session.query(models.IosStore).all()[0].bundle_id == "a.b.c"
        assert session.query(models.IosStore).all()[0].application_name == "fake_app"


def testCreateAsset_url_createsNewAsset(
    authenticated_flask_client: testing.FlaskClient, clean_db: None
) -> None:
    """Ensure the url asset & its links are created successfully through the createAssets API."""
    del clean_db
    query = """
        mutation createUrl($assets: [AssetInputType]!) {
            createAssets(assets: $assets) {
                assets {
                    ... on UrlAssetType {
                        id
                        links
                    }
                }
            }
        }
    """

    resp = authenticated_flask_client.post(
        "/graphql",
        json={
            "query": query,
            "variables": {
                "assets": [
                    {
                        "url": {
                            "links": [
                                "https://www.example.com",
                                "https://www.example2.com",
                            ],
                        }
                    }
                ]
            },
        },
    )

    assert resp.status_code == 200, resp.get_json()
    asset_data = resp.get_json()["data"]["createAssets"]["assets"][0]
    assert asset_data["id"] is not None
    assert asset_data["links"] == [
        "https://www.example.com",
        "https://www.example2.com",
    ]
    with models.Database() as session:
        assert session.query(models.Url).count() == 1
        assert json.loads(session.query(models.Url).all()[0].links) == [
            "https://www.example.com",
            "https://www.example2.com",
        ]


def testCreateAsset_network_createsNewAsset(
    authenticated_flask_client: testing.FlaskClient, clean_db: None
) -> None:
    """Ensure the network asset & its ips are created successfully through the createAssets API."""
    del clean_db
    query = """
        mutation createNetwork($assets: [AssetInputType]!) {
            createAssets(assets: $assets) {
                assets {
                    ... on NetworkAssetType {
                        id
                        networks
                    }
                }
            }
        }
    """

    resp = authenticated_flask_client.post(
        "/graphql",
        json={
            "query": query,
            "variables": {
                "assets": [
                    {
                        "network": {
                            "networks": ["8.8.8.8/24", "42.42.42.42"],
                        }
                    }
                ]
            },
        },
    )

    assert resp.status_code == 200, resp.get_json()
    asset_data = resp.get_json()["data"]["createAssets"]["assets"][0]
    assert asset_data["id"] is not None
    assert asset_data["networks"] == ["8.8.8.8/24", "42.42.42.42"]
    with models.Database() as session:
        assert session.query(models.Network).count() == 1
        assert json.loads(session.query(models.Network).all()[0].networks) == [
            "8.8.8.8/24",
            "42.42.42.42",
        ]


def testCreateAsset_androidFile_createsNewAsset(
    authenticated_flask_client: testing.FlaskClient, clean_db: None
) -> None:
    """Ensure the android file is created successfully through the createAssets API."""
    del clean_db
    query = """
        mutation createAndroidFile($assets: [AssetInputType]!) {
            createAssets(assets: $assets) {
                assets {
                    ... on AndroidFileAssetType {
                        id
                        packageName
                        path
                    }
                }
            }
        }
    """
    apk_path = pathlib.Path(__file__).parent.parent / "files" / "android.apk"
    data = {
        "operations": json.dumps(
            {
                "query": query,
                "variables": {
                    "assets": [
                        {
                            "androidFile": {
                                "file": None,
                                "packageName": "a.b.c",
                            }
                        }
                    ]
                },
            }
        ),
        "0": apk_path.open("rb"),
        "map": json.dumps({"0": ["variables.assets.0.androidFile.file"]}),
    }

    resp = authenticated_flask_client.post(
        "/graphql",
        data=data,
    )

    assert resp.status_code == 200, resp.get_json()
    asset_data = resp.get_json()["data"]["createAssets"]["assets"][0]
    assert asset_data["id"] is not None
    assert asset_data["packageName"] == "a.b.c"
    assert ".ostorlab/uploads/android_" in asset_data["path"]
    with models.Database() as session:
        assert session.query(models.AndroidFile).count() == 1
        assert session.query(models.AndroidFile).all()[0].package_name == "a.b.c"
        assert (
            ".ostorlab/uploads/android_"
            in session.query(models.AndroidFile).all()[0].path
        )


def testCreateAsset_iOSFile_createsNewAsset(
    authenticated_flask_client: testing.FlaskClient, clean_db: None
) -> None:
    """Ensure the iOS file is created successfully through the createAssets API."""
    del clean_db
    query = """
        mutation createAndroidFile($assets: [AssetInputType]!) {
            createAssets(assets: $assets) {
                assets {
                    ... on IOSFileAssetType {
                        id
                        bundleId
                        path
                    }
                }
            }
        }
    """
    apk_path = pathlib.Path(__file__).parent.parent / "files" / "ios.ipa"
    data = {
        "operations": json.dumps(
            {
                "query": query,
                "variables": {
                    "assets": [
                        {
                            "iosFile": {
                                "file": None,
                                "bundleId": "a.b.c",
                            }
                        }
                    ]
                },
            }
        ),
        "0": apk_path.open("rb"),
        "map": json.dumps({"0": ["variables.assets.0.iosFile.file"]}),
    }

    resp = authenticated_flask_client.post(
        "/graphql",
        data=data,
    )

    assert resp.status_code == 200, resp.get_json()
    asset_data = resp.get_json()["data"]["createAssets"]["assets"][0]
    assert asset_data["id"] is not None
    assert asset_data["bundleId"] == "a.b.c"
    assert ".ostorlab/uploads/ios_" in asset_data["path"]
    with models.Database() as session:
        assert session.query(models.IosFile).count() == 1
        assert session.query(models.IosFile).all()[0].bundle_id == "a.b.c"
        assert ".ostorlab/uploads/ios_" in session.query(models.IosFile).all()[0].path


def testCreateAsset_whenMultipleAssets_shouldCreateAll(
    authenticated_flask_client: testing.FlaskClient, clean_db: None
) -> None:
    """Ensure the create asset mutation creates all the provided assets assuming, they are independently valid."""
    del clean_db
    query = """
        mutation createAssets($assets: [AssetInputType]!) {
            createAssets(assets: $assets) {
                assets {
                    ... on AndroidStoreAssetType {
                        id
                        packageName
                        applicationName
                    }
                    ... on IOSStoreAssetType {
                        id
                        bundleId
                        applicationName
                    }
                }
            }
        }
    """

    resp = authenticated_flask_client.post(
        "/graphql",
        json={
            "query": query,
            "variables": {
                "assets": [
                    {
                        "androidStore": {
                            "applicationName": "fake_app",
                            "packageName": "a.b.c",
                        }
                    },
                    {
                        "iosStore": {
                            "applicationName": "fake_app",
                            "bundleId": "a.b.c",
                        }
                    },
                ]
            },
        },
    )

    assert resp.status_code == 200, resp.get_json()
    assets_data = resp.get_json()["data"]["createAssets"]["assets"]
    assert assets_data[0]["id"] is not None
    assert assets_data[0]["applicationName"] == "fake_app"
    assert assets_data[0]["packageName"] == "a.b.c"
    assert assets_data[1]["id"] is not None
    assert assets_data[1]["applicationName"] == "fake_app"
    assert assets_data[1]["bundleId"] == "a.b.c"
    with models.Database() as session:
        assert session.query(models.AndroidStore).count() == 1
        assert session.query(models.AndroidStore).all()[0].package_name == "a.b.c"
        assert (
            session.query(models.AndroidStore).all()[0].application_name == "fake_app"
        )
        assert session.query(models.IosStore).count() == 1
        assert session.query(models.IosStore).all()[0].bundle_id == "a.b.c"
        assert session.query(models.IosStore).all()[0].application_name == "fake_app"


def testCreateAsset_whenMultipleTargetsForSameAsset_shouldReturnError(
    authenticated_flask_client: testing.FlaskClient, clean_db: None
) -> None:
    """Ensure the create asset mutation returns an error message when provided with multiple assets."""
    del clean_db
    query = """
        mutation createAssets($assets: [AssetInputType]!) {
            createAssets(assets: $assets) {
                assets {
                    ... on AndroidStoreAssetType {
                        id
                        packageName
                        applicationName
                    }
                    ... on IOSStoreAssetType {
                        id
                        bundleId
                        applicationName
                    }
                }
            }
        }
    """

    resp = authenticated_flask_client.post(
        "/graphql",
        json={
            "query": query,
            "variables": {
                "assets": [
                    {
                        "androidStore": {
                            "applicationName": "fake_app",
                            "packageName": "a.b.c",
                        },
                        "iosStore": {
                            "applicationName": "fake_app",
                            "bundleId": "a.b.c",
                        },
                    }
                ]
            },
        },
    )

    assert resp.status_code == 200, resp.get_json()
    assert "errors" in resp.get_json()
    assert (
        "Invalid assets: Single target input must be defined for asset"
        in resp.get_json()["errors"][0]["message"]
    )


def testCreateAsset_whenNoAsset_shouldReturnError(
    authenticated_flask_client: testing.FlaskClient, clean_db: None
) -> None:
    """Ensure the create asset mutation returns an error message when not asset is provided."""
    del clean_db
    query = """
        mutation createAssets($assets: [AssetInputType]!) {
            createAssets(assets: $assets) {
                assets {
                    ... on AndroidStoreAssetType {
                        id
                        packageName
                        applicationName
                    }
                }
            }
        }
    """

    resp = authenticated_flask_client.post(
        "/graphql",
        json={
            "query": query,
            "variables": {"assets": [{}]},
        },
    )

    assert resp.status_code == 200, resp.get_json()
    assert "errors" in resp.get_json()
    assert (
        "Invalid assets: Asset {} input is missing target."
        == resp.get_json()["errors"][0]["message"]
    )


def testQueryScan_whenAsset_shouldReturnScanAndAssetInformation(
    authenticated_flask_client: testing.FlaskClient,
) -> None:
    """Ensure we can query the specific asset information (depending on the target type) from the scan."""
    with models.Database() as session:
        asset = models.AndroidStore.create(
            package_name="a.b.c", application_name="fake_app"
        )
        session.add(asset)
        session.commit()
        scan = models.Scan(
            title="iOS Scan",
            progress=models.ScanProgress.NOT_STARTED,
            asset_instance=asset,
            asset_id=asset.id,
        )
        session.add(asset)
        session.commit()

    query = """
        query Scans($scanIds: [Int!]) {
            scans(scanIds: $scanIds) {
                scans {
                    id
                    title
                    asset
                    progress
                    createdTime
                    assetInstance {
                        ... on AndroidStoreAssetType {
                            id
                            packageName
                            applicationName
                        }
                    }
                }
            }
        }
    """

    response = authenticated_flask_client.post(
        "/graphql",
        json={"query": query, "variables": {"scanIds": [scan.id]}},
    )
    assert response.status_code == 200, response.get_json()
    scan_data = response.get_json()["data"]["scans"]["scans"][0]
    assert scan_data["title"] == "iOS Scan"
    assert scan_data["assetInstance"]["packageName"] == asset.package_name
    assert scan_data["assetInstance"]["applicationName"] == asset.application_name


def testQueryAsset_whenHasScan_shouldReturnScanInformationFromAssetObject(
    authenticated_flask_client: testing.FlaskClient,
) -> None:
    """Ensure we can query the specific scan information from its asset."""
    with models.Database() as session:
        asset = models.AndroidStore.create(
            package_name="a.b.c", application_name="fake_app"
        )
        session.add(asset)
        session.commit()
        scan = models.Scan(
            title="iOS Scan",
            progress=models.ScanProgress.NOT_STARTED,
            asset_instance=asset,
            asset_id=asset.id,
        )
        session.add(asset)
        session.commit()

    query = """
        query Scans($scanIds: [Int!]) {
            scans(scanIds: $scanIds) {
                scans {
                    id
                    assetInstance {
                        ... on AndroidStoreAssetType {
                            id
                            packageName
                            applicationName
                            scans {
                                id
                                title                                
                            }
                        }
                    }
                }
            }
        }
    """

    response = authenticated_flask_client.post(
        "/graphql",
        json={"query": query, "variables": {"scanIds": [scan.id]}},
    )

    assert response.status_code == 200, response.get_json()
    asset_data = response.get_json()["data"]["scans"]["scans"][0]["assetInstance"]
    assert asset_data["scans"][0]["id"] == str(scan.id)
    assert asset_data["scans"][0]["title"] == "iOS Scan"


@pytest.mark.skip
=======
>>>>>>> 381dcaa9
def testStopScanMutation_whenScanIsRunning_shouldStopScan(
    authenticated_flask_client: testing.FlaskClient,
    in_progress_web_scan: models.Scan,
    mocker: plugin.MockerFixture,
) -> None:
    """Test stopScan mutation when scan is running should stop scan."""
    mocker.patch(
        "ostorlab.cli.docker_requirements_checker.is_docker_installed",
        return_value=True,
    )
    mocker.patch(
        "ostorlab.cli.docker_requirements_checker.is_docker_working", return_value=True
    )
    mocker.patch(
        "ostorlab.cli.docker_requirements_checker.is_swarm_initialized",
        return_value=True,
    )
    mocker.patch("docker.from_env")

    mocker.patch(
        "ostorlab.runtimes.local.runtime.LocalRuntime.can_run", return_value=True
    )
    mocker.patch(
        "docker.DockerClient.services", return_value=services_model.ServiceCollection()
    )
    mocker.patch("docker.DockerClient.services.list", return_value=[])
    mocker.patch("docker.models.networks.NetworkCollection.list", return_value=[])
    mocker.patch("docker.models.configs.ConfigCollection.list", return_value=[])

    with models.Database() as session:
        nbr_scans_before = session.query(models.Scan).count()
        scan = session.query(models.Scan).get(in_progress_web_scan.id)
        scan_progress = scan.progress
        query = """
            mutation stopScan($scanId: Int!){
                stopScan(scanId: $scanId){
                    scan{
                        id
                    }
                }
            }
        """
        response = authenticated_flask_client.post(
            "/graphql", json={"query": query, "variables": {"scanId": str(scan.id)}}
        )

        assert response.status_code == 200, response.get_json()
        session.refresh(scan)
        scan = session.query(models.Scan).get(in_progress_web_scan.id)
        response_json = response.get_json()
        nbr_scans_after = session.query(models.Scan).count()
        assert response_json["data"] == {
            "stopScan": {"scan": {"id": str(in_progress_web_scan.id)}}
        }
        assert scan.progress.name == "STOPPED"
        assert scan.progress != scan_progress
        assert nbr_scans_after == nbr_scans_before


def testStopScanMutation_whenNoScanFound_shouldReturnError(
    authenticated_flask_client: testing.FlaskClient,
) -> None:
    """Test stopScan mutation when scan doesn't exist should return error message."""
    query = """
        mutation stopScan($scanId: Int!){
            stopScan(scanId: $scanId){
                scan{
                    id
                }
            }
        }
    """
    response = authenticated_flask_client.post(
        "/graphql", json={"query": query, "variables": {"scanId": "5"}}
    )

    assert response.status_code == 200, response.get_json()
    response_json = response.get_json()
    assert response_json["errors"][0]["message"] == "Scan not found."


def testQueryVulnerabilitiesOfKb_withPagination_shouldReturnPageInfo(
    authenticated_flask_client: testing.FlaskClient, android_scan: models.Scan
) -> None:
    """Test the kb vulnerabilities query with pagination, should return the correct pageInfo."""

    with models.Database() as session:
        kb_vulnerabilities = (
            session.query(models.Vulnerability)
            .filter(models.Vulnerability.id.in_([1, 2]))
            .all()
        )
        assert kb_vulnerabilities is not None

    query = """query Scans($scanIds: [Int!], $scanPage: Int, $scanElements: Int, $vulnPage: Int, $vulnElements: Int) {
        scans(scanIds: $scanIds, page: $scanPage, numberElements: $scanElements) {
            pageInfo {
                count
                numPages
                hasNext
                hasPrevious
            }
            scans {
                id
                title
                kbVulnerabilities {
                    highestRiskRating
                    vulnerabilities (page: $vulnPage, numberElements: $vulnElements){
                         pageInfo {Pages
                            hasNext
                      
                            count
                            numPages
                            hasNext
                            hasPrevious
                        }
                        vulnerabilities {
                            id
                        }
                    }
                }
            }
        }
    }
    """

    response = authenticated_flask_client.post(
        "/graphql",
        json={
            "query": query,
            "variables": {
                "scanPage": 1,
                "scanElements": 1,
                "vulnPage": 2,
                "vulnElements": 1,
            },
        },
    )

    assert response.status_code == 200, response.get_json()
    assert response.get_json()["data"]["scans"]["scans"][0]["kbVulnerabilities"][0][
        "vulnerabilities"
    ]["pageInfo"] == {
        "count": 3,
        "hasNext": True,
        "hasPrevious": True,
        "numPages": 3,
    }


def testPublishAgentGroupMutation_always_shouldPublishAgentGroup(
    authenticated_flask_client: testing.FlaskClient,
) -> None:
    """Ensure the publish agent group mutation creates an agent group."""

    query = """mutation publishAgentGroup($agentGroup: AgentGroupCreateInputType!) {
                      publishAgentGroup(agentGroup: $agentGroup) {
                        agentGroup {
                            key,
                            name,
                            agents {
                                agents {
                                    key,
                                    args {
                                        args {
                                            name
                                            type
                                            value
                                        }
                                    }
                                }
                            }
                        }
                      }
                    }"""

    variables = {
        "agentGroup": {
            "name": "test_agent_group",
            "description": "agent description",
            "agents": [
                {
                    "key": "agent_key",
                    "args": [{"name": "arg1", "type": "type1", "value": b"value1"}],
                }
            ],
        }
    }
    ubjson_data = ubjson.dumpb({"query": query, "variables": variables})

    response = authenticated_flask_client.post(
        "/graphql", data=ubjson_data, headers={"Content-Type": "application/ubjson"}
    )

    assert response.status_code == 200, ubjson.loadb(response.data)
    ag = ubjson.loadb(response.data)["data"]["publishAgentGroup"]["agentGroup"]
    agent_group_key = ag["key"]
    agent_group_name = ag["name"]
    agent_key = ag["agents"]["agents"][0]["key"]
    arg_name = ag["agents"]["agents"][0]["args"]["args"][0]["name"]
    arg_type = ag["agents"]["agents"][0]["args"]["args"][0]["type"]
    arg_value = ag["agents"]["agents"][0]["args"]["args"][0]["value"]
    assert agent_group_key == "agentgroup//test_agent_group"
    assert agent_group_name == "test_agent_group"
    assert agent_key == "agent_key"
    assert arg_name == "arg1"
    assert arg_type == "type1"
    assert isinstance(arg_value, bytes) is True
    assert arg_value == b"value1"


def testDeleteAgentGroupMutation_whenAgentGroupExist_deleteAgentGroup(
    authenticated_flask_client: testing.FlaskClient, agent_group: models.AgentGroup
) -> None:
    """Ensure the delete agent group mutation deletes the agent group."""
    with models.Database() as session:
        nbr_agent_groups_before_delete = session.query(models.AgentGroup).count()

    query = """
        mutation DeleteAgentGroup ($agentGroupId: Int!){
            deleteAgentGroup (agentGroupId: $agentGroupId) {
                result
            }
        }
    """

    response = authenticated_flask_client.post(
        "/graphql", json={"query": query, "variables": {"agentGroupId": agent_group.id}}
    )

    assert response.status_code == 200, response.get_json()
    assert response.get_json()["data"]["deleteAgentGroup"]["result"] is True
    with models.Database() as session:
        assert (
            session.query(models.AgentGroup).count()
            == nbr_agent_groups_before_delete - 1
        )


def testDeleteAgentGroupMutation_whenAgentGroupDoesNotExist_returnErrorMessage(
    authenticated_flask_client: testing.FlaskClient,
) -> None:
    """Ensure the delete agent group mutation returns an error message when the agent group does not exist."""
    query = """
        mutation DeleteAgentGroup ($agentGroupId: Int!){
            deleteAgentGroup (agentGroupId: $agentGroupId) {
                result
            }
        }
    """

    response = authenticated_flask_client.post(
        "/graphql", json={"query": query, "variables": {"agentGroupId": 42}}
    )

    assert response.status_code == 200, response.get_json()
    assert response.get_json()["errors"][0]["message"] == "AgentGroup not found."<|MERGE_RESOLUTION|>--- conflicted
+++ resolved
@@ -824,7 +824,6 @@
     assert response.get_json()["error"] == "Unauthorized"
 
 
-<<<<<<< HEAD
 def testCreateAsset_androidStore_createsNewAsset(
     authenticated_flask_client: testing.FlaskClient, clean_db: None
 ) -> None:
@@ -1392,9 +1391,6 @@
     assert asset_data["scans"][0]["title"] == "iOS Scan"
 
 
-@pytest.mark.skip
-=======
->>>>>>> 381dcaa9
 def testStopScanMutation_whenScanIsRunning_shouldStopScan(
     authenticated_flask_client: testing.FlaskClient,
     in_progress_web_scan: models.Scan,
