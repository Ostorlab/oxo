--- conflicted
+++ resolved
@@ -462,106 +462,6 @@
     assert response.get_json()["errors"][0]["message"] == "Scan not found."
 
 
-<<<<<<< HEAD
-def testPublishAgentGroupMutation_always_shouldPublishAgentGroup(
-    client: testing.FlaskClient,
-) -> None:
-    """Ensure the publish agent group mutation creates an agent group."""
-
-    query = """mutation publishAgentGroup($agentGroup: AgentGroupCreateInputType!) {
-                      publishAgentGroup(agentGroup: $agentGroup) {
-                        agentGroup {
-                            key
-                        }
-                      }
-                    }"""
-
-    variables = {
-        "agentGroup": {
-            "name": "test_agent_group",
-            "description": "agent description",
-            "agents": [
-                {
-                    "agentKey": "agent_key",
-                    "args": [{"name": "arg1", "type": "type1", "value": b"value1"}],
-                }
-            ],
-        }
-    }
-    ubjson_data = ubjson.dumpb({"query": query, "variables": variables})
-
-    response = client.post(
-        "/graphql", data=ubjson_data, headers={"Content-Type": "application/ubjson"}
-    )
-
-    assert response.status_code == 200, response.get_json()
-    key = response.get_json()["data"]["publishAgentGroup"]["agentGroup"]["key"]
-    assert key == "agentgroup/test_agent_group"
-    with models.Database() as session:
-        assert (
-            session.query(models.AgentGroup).filter_by(name="test_agent_group").count()
-            == 1
-        )
-        agent_group = (
-            session.query(models.AgentGroup).filter_by(name="test_agent_group").first()
-        )
-        assert agent_group.description == "agent description"
-        assert agent_group.agents[0].key == "agent_key"
-        assert agent_group.agents[0].agent_groups[0].name == "test_agent_group"
-        arg = session.query(models.AgentArgument).filter_by(name="arg1").first()
-        assert arg.name == "arg1"
-        assert arg.type == "type1"
-        assert arg.value == b"value1"
-        assert arg.agent_id == agent_group.agents[0].id
-
-
-def testDeleteAgentGroupMutation_whenAgentGroupExist_deleteAgentGroup(
-    client: testing.FlaskClient, agent_group: models.AgentGroup
-) -> None:
-    """Ensure the delete agent group mutation deletes the agent group."""
-    with models.Database() as session:
-        nbr_agent_groups_before_delete = session.query(models.AgentGroup).count()
-
-    query = """
-        mutation DeleteAgentGroup ($agentGroupId: Int!){
-            deleteAgentGroup (agentGroupId: $agentGroupId) {
-                result
-            }
-        }
-    """
-
-    response = client.post(
-        "/graphql", json={"query": query, "variables": {"agentGroupId": agent_group.id}}
-    )
-
-    assert response.status_code == 200, response.get_json()
-    assert response.get_json()["data"]["deleteAgentGroup"]["result"] is True
-    with models.Database() as session:
-        assert (
-            session.query(models.AgentGroup).count()
-            == nbr_agent_groups_before_delete - 1
-        )
-
-
-def testDeleteAgentGroupMutation_whenAgentGroupDoesNotExist_returnErrorMessage(
-    client: testing.FlaskClient,
-) -> None:
-    """Ensure the delete agent group mutation returns an error message when the agent group does not exist."""
-    query = """
-        mutation DeleteAgentGroup ($agentGroupId: Int!){
-            deleteAgentGroup (agentGroupId: $agentGroupId) {
-                result
-            }
-        }
-    """
-
-    response = client.post(
-        "/graphql", json={"query": query, "variables": {"agentGroupId": 42}}
-    )
-
-    assert response.status_code == 200, response.get_json()
-    assert response.get_json()["errors"][0]["message"] == "AgentGroup not found."
-=======
 def testScansQuery_withPagination_shouldReturnPageInfo(
     client: testing.FlaskClient, ios_scans: models.Scan, web_scan: models.Scan
 ) -> None:
@@ -815,4 +715,103 @@
     assert page_info["numPages"] == 2
     assert page_info["hasPrevious"] is True
     assert page_info["hasNext"] is False
->>>>>>> 0995949b
+
+
+def testPublishAgentGroupMutation_always_shouldPublishAgentGroup(
+    client: testing.FlaskClient,
+) -> None:
+    """Ensure the publish agent group mutation creates an agent group."""
+
+    query = """mutation publishAgentGroup($agentGroup: AgentGroupCreateInputType!) {
+                      publishAgentGroup(agentGroup: $agentGroup) {
+                        agentGroup {
+                            key
+                        }
+                      }
+                    }"""
+
+    variables = {
+        "agentGroup": {
+            "name": "test_agent_group",
+            "description": "agent description",
+            "agents": [
+                {
+                    "agentKey": "agent_key",
+                    "args": [{"name": "arg1", "type": "type1", "value": b"value1"}],
+                }
+            ],
+        }
+    }
+    ubjson_data = ubjson.dumpb({"query": query, "variables": variables})
+
+    response = client.post(
+        "/graphql", data=ubjson_data, headers={"Content-Type": "application/ubjson"}
+    )
+
+    assert response.status_code == 200, response.get_json()
+    key = response.get_json()["data"]["publishAgentGroup"]["agentGroup"]["key"]
+    assert key == "agentgroup/test_agent_group"
+    with models.Database() as session:
+        assert (
+            session.query(models.AgentGroup).filter_by(name="test_agent_group").count()
+            == 1
+        )
+        agent_group = (
+            session.query(models.AgentGroup).filter_by(name="test_agent_group").first()
+        )
+        assert agent_group.description == "agent description"
+        assert agent_group.agents[0].key == "agent_key"
+        assert agent_group.agents[0].agent_groups[0].name == "test_agent_group"
+        arg = session.query(models.AgentArgument).filter_by(name="arg1").first()
+        assert arg.name == "arg1"
+        assert arg.type == "type1"
+        assert arg.value == b"value1"
+        assert arg.agent_id == agent_group.agents[0].id
+
+
+def testDeleteAgentGroupMutation_whenAgentGroupExist_deleteAgentGroup(
+    client: testing.FlaskClient, agent_group: models.AgentGroup
+) -> None:
+    """Ensure the delete agent group mutation deletes the agent group."""
+    with models.Database() as session:
+        nbr_agent_groups_before_delete = session.query(models.AgentGroup).count()
+
+    query = """
+        mutation DeleteAgentGroup ($agentGroupId: Int!){
+            deleteAgentGroup (agentGroupId: $agentGroupId) {
+                result
+            }
+        }
+    """
+
+    response = client.post(
+        "/graphql", json={"query": query, "variables": {"agentGroupId": agent_group.id}}
+    )
+
+    assert response.status_code == 200, response.get_json()
+    assert response.get_json()["data"]["deleteAgentGroup"]["result"] is True
+    with models.Database() as session:
+        assert (
+            session.query(models.AgentGroup).count()
+            == nbr_agent_groups_before_delete - 1
+        )
+
+
+def testDeleteAgentGroupMutation_whenAgentGroupDoesNotExist_returnErrorMessage(
+    client: testing.FlaskClient,
+) -> None:
+    """Ensure the delete agent group mutation returns an error message when the agent group does not exist."""
+    query = """
+        mutation DeleteAgentGroup ($agentGroupId: Int!){
+            deleteAgentGroup (agentGroupId: $agentGroupId) {
+                result
+            }
+        }
+    """
+
+    response = client.post(
+        "/graphql", json={"query": query, "variables": {"agentGroupId": 42}}
+    )
+
+    assert response.status_code == 200, response.get_json()
+    assert response.get_json()["errors"][0]["message"] == "AgentGroup not found."