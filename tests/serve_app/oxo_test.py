--- conflicted
+++ resolved
@@ -473,48 +473,6 @@
     assert response.get_json()["errors"][0]["message"] == "Scan not found."
 
 
-<<<<<<< HEAD
-def testRunScanMutation_always_shouldRunScan(
-    client: testing.FlaskClient,
-    agent_group: models.AgentGroup,  # assets: [models.Asset]
-) -> None:
-    """Test importScan mutation."""
-    with models.Database() as session:
-        nbr_scans_before_run = session.query(models.Scan).count()
-        query = """
-            mutation runScan($scan: OxoAgentScanInputType!) {
-              runScan(scan: $scan) {
-                scan {
-                  id        
-                }
-              }
-            }
-        """
-        data = {
-            "operations": json.dumps(
-                {
-                    "query": query,
-                    "variables": {
-                        "scan": {
-                            "title": "some_title",
-                            "assetIds": [1],
-                            "agentGroupId": agent_group.id,
-                            "install": True,
-                        },
-                    },
-                }
-            )
-        }
-
-        response = client.post("/graphql", data=data, content_type="application/json")
-
-        assert response.status_code == 200, response.get_json()
-        response_json = response.get_json()
-        nbr_scans_after_run = session.query(models.Scan).count()
-        assert nbr_scans_after_run == nbr_scans_before_run + 1
-        last_scan = session.query(models.Scan).order_by(models.Scan.id.desc()).first()
-        assert response_json["data"]["runScan"]["scan"]["id"] == last_scan.id
-=======
 def testScansQuery_withPagination_shouldReturnPageInfo(
     authenticated_flask_client: testing.FlaskClient,
     ios_scans: models.Scan,
@@ -857,4 +815,45 @@
 
     assert response.status_code == 401
     assert response.get_json()["error"] == "Unauthorized"
->>>>>>> 73a0f339
+
+
+def testRunScanMutation_always_shouldRunScan(
+    client: testing.FlaskClient,
+    agent_group: models.AgentGroup,  # assets: [models.Asset]
+) -> None:
+    """Test importScan mutation."""
+    with models.Database() as session:
+        nbr_scans_before_run = session.query(models.Scan).count()
+        query = """
+            mutation runScan($scan: OxoAgentScanInputType!) {
+              runScan(scan: $scan) {
+                scan {
+                  id        
+                }
+              }
+            }
+        """
+        data = {
+            "operations": json.dumps(
+                {
+                    "query": query,
+                    "variables": {
+                        "scan": {
+                            "title": "some_title",
+                            "assetIds": [1],
+                            "agentGroupId": agent_group.id,
+                            "install": True,
+                        },
+                    },
+                }
+            )
+        }
+
+        response = client.post("/graphql", data=data, content_type="application/json")
+
+        assert response.status_code == 200, response.get_json()
+        response_json = response.get_json()
+        nbr_scans_after_run = session.query(models.Scan).count()
+        assert nbr_scans_after_run == nbr_scans_before_run + 1
+        last_scan = session.query(models.Scan).order_by(models.Scan.id.desc()).first()
+        assert response_json["data"]["runScan"]["scan"]["id"] == last_scan.id