"""Unit tests for the oxo module."""

import io
import json
import pathlib

import pytest
from docker.models import services as services_model
import ubjson
from flask import testing
from pytest_mock import plugin

from ostorlab.runtimes.local.models import models


def testImportScanMutation_always_shouldImportScan(
    authenticated_flask_client: testing.FlaskClient, zip_file_bytes: bytes
) -> None:
    """Test importScan mutation."""
    with models.Database() as session:
        nbr_scans_before_import = session.query(models.Scan).count()
        query = """
            mutation ImportScan($scanId: Int, $file: Upload!) {
                importScan(scanId: $scanId, file: $file) {
                    message
                }
            }
        """
        file_name = "imported_zip_file.zip"
        data = {
            "operations": json.dumps(
                {
                    "query": query,
                    "variables": {
                        "file": None,
                        "scanId": 20,
                    },
                }
            ),
            "map": json.dumps(
                {
                    "file": ["variables.file"],
                }
            ),
        }
        data["file"] = (io.BytesIO(zip_file_bytes), file_name)

        response = authenticated_flask_client.post(
            "/graphql", data=data, content_type="multipart/form-data"
        )

        assert response.status_code == 200, response.get_json()
        response_json = response.get_json()
        nbr_scans_after_import = session.query(models.Scan).count()
        assert (
            response_json["data"]["importScan"]["message"]
            == "Scan imported successfully"
        )
        assert nbr_scans_after_import == nbr_scans_before_import + 1


def testQueryMultipleScans_always_shouldReturnMultipleScans(
    authenticated_flask_client: testing.FlaskClient, ios_scans: models.Scan
) -> None:
    """Test query for multiple scans."""
    with models.Database() as session:
        scans = session.query(models.Scan).filter(models.Scan.id.in_([1, 2])).all()
        assert scans is not None

    query = """
        query Scans($scanIds: [Int!]) {
            scans(scanIds: $scanIds) {
                scans {
                    id
                    title
                    asset
                    progress
                    createdTime
                }
            }
        }
    """

    response = authenticated_flask_client.post(
        "/graphql", json={"query": query, "variables": {"scanIds": [1, 2]}}
    )

    assert response.status_code == 200, response.get_json()
    scan1 = response.get_json()["data"]["scans"]["scans"][1]
    scan2 = response.get_json()["data"]["scans"]["scans"][0]
    assert scan1["id"] == "1"
    assert scan1["title"] == scans[0].title
    assert scan1["asset"] == scans[0].asset
    assert scan1["progress"] == scans[0].progress.name
    assert scan1["createdTime"] == scans[0].created_time.isoformat()
    assert scan2["id"] == "2"
    assert scan2["title"] == scans[1].title
    assert scan2["asset"] == scans[1].asset
    assert scan2["progress"] == scans[1].progress.name
    assert scan2["createdTime"] == scans[1].created_time.isoformat()


def testQueryMultipleScans_whenPaginationAndSortAsc_shouldReturnTheCorrectResults(
    authenticated_flask_client: testing.FlaskClient, ios_scans: models.Scan
) -> None:
    """Test query for multiple scans with pagination and sort ascending."""
    with models.Database() as session:
        scans = session.query(models.Scan).filter(models.Scan.id.in_([1, 2])).all()
        assert scans is not None

    query = """
        query Scans($scanIds: [Int!], $page: Int, $numberElements: Int, $orderBy: OxoScanOrderByEnum, $sort: SortEnum) {
            scans(scanIds: $scanIds, page: $page, numberElements: $numberElements, orderBy: $orderBy, sort: $sort) {
                scans {
                    id
                    title
                    asset
                    progress
                    createdTime
                }
            }
        }
    """

    response = authenticated_flask_client.post(
        "/graphql",
        json={
            "query": query,
            "variables": {
                "scanIds": [1, 2],
                "page": 1,
                "numberElements": 2,
                "orderBy": "ScanId",
                "sort": "Asc",
            },
        },
    )

    assert response.status_code == 200, response.get_json()
    scan1 = response.get_json()["data"]["scans"]["scans"][0]
    scan2 = response.get_json()["data"]["scans"]["scans"][1]
    assert scan1["id"] == "1"
    assert scan1["title"] == scans[0].title
    assert scan1["asset"] == scans[0].asset
    assert scan1["progress"] == scans[0].progress.name
    assert scan1["createdTime"] == scans[0].created_time.isoformat()
    assert scan2["id"] == "2"
    assert scan2["title"] == scans[1].title
    assert scan2["asset"] == scans[1].asset
    assert scan2["progress"] == scans[1].progress.name
    assert scan2["createdTime"] == scans[1].created_time.isoformat()


def testQueryMultipleScans_whenNoScanIdsSpecified_shouldReturnAllScans(
    authenticated_flask_client: testing.FlaskClient, ios_scans: models.Scan
) -> None:
    """Test query for multiple scans when no scan ids are specified."""
    with models.Database() as session:
        scans = session.query(models.Scan).all()
        assert scans is not None

    query = """
        query Scans {
            scans {
                scans {
                    id
                    title
                    asset
                    progress
                    createdTime
                }
            }
        }
    """

    response = authenticated_flask_client.post("/graphql", json={"query": query})

    assert response.status_code == 200, response.get_json()
    scan1 = response.get_json()["data"]["scans"]["scans"][1]
    scan2 = response.get_json()["data"]["scans"]["scans"][0]
    assert scan1["id"] == "1"
    assert scan1["title"] == scans[0].title
    assert scan1["asset"] == scans[0].asset
    assert scan1["progress"] == scans[0].progress.name
    assert scan1["createdTime"] == scans[0].created_time.isoformat()
    assert scan2["id"] == "2"
    assert scan2["title"] == scans[1].title
    assert scan2["asset"] == scans[1].asset
    assert scan2["progress"] == scans[1].progress.name
    assert scan2["createdTime"] == scans[1].created_time.isoformat()


def testQueryMultipleVulnerabilities_always_shouldReturnMultipleVulnerabilities(
    authenticated_flask_client: testing.FlaskClient, ios_scans: models.Scan
) -> None:
    """Test query for multiple vulnerabilities."""
    with models.Database() as session:
        vulnerabilities = (
            session.query(models.Vulnerability)
            .filter(models.Vulnerability.id.in_([1, 2]))
            .all()
        )
        assert vulnerabilities is not None
    query = """
            query Scans {
                scans {
                    scans {
                        title
                        asset
                        createdTime
                        vulnerabilities {
                            vulnerabilities {
                                technicalDetail
                                detail {
                                    title
                                }
                            }
                        }
                    }
                }
            }
    """

    response = authenticated_flask_client.post("/graphql", json={"query": query})

    assert response.status_code == 200, response.get_json()
    vulnerability = response.get_json()["data"]["scans"]["scans"][0]["vulnerabilities"][
        "vulnerabilities"
    ][0]
    assert vulnerability["technicalDetail"] == vulnerabilities[1].technical_detail
    assert vulnerability["detail"]["title"] == vulnerabilities[1].title
    vulnerability = response.get_json()["data"]["scans"]["scans"][1]["vulnerabilities"][
        "vulnerabilities"
    ][0]
    assert vulnerability["technicalDetail"] == vulnerabilities[0].technical_detail
    assert vulnerability["detail"]["title"] == vulnerabilities[0].title


def testQueryMultipleKBVulnerabilities_always_shouldReturnMultipleKBVulnerabilities(
    authenticated_flask_client: testing.FlaskClient, ios_scans: models.Scan
) -> None:
    """Test query for multiple KB vulnerabilities."""
    with models.Database() as session:
        kb_vulnerabilities = (
            session.query(models.Vulnerability)
            .filter(models.Vulnerability.id.in_([1, 2]))
            .all()
        )
        assert kb_vulnerabilities is not None
    query = """
            query Scans {
                scans {
                    scans {
                        title
                        asset
                        createdTime
                        kbVulnerabilities {
                            kb {
                                title
                                shortDescription
                                recommendation
                                references {
                                    title
                                    url
                                }
                            }
                        }
                    }
                }
            }
    """

    response = authenticated_flask_client.post("/graphql", json={"query": query})

    assert response.status_code == 200, response.get_json()
    kb_vulnerability = response.get_json()["data"]["scans"]["scans"][1][
        "kbVulnerabilities"
    ][0]["kb"]
    assert kb_vulnerability["recommendation"] == kb_vulnerabilities[0].recommendation
    assert (
        kb_vulnerability["shortDescription"] == kb_vulnerabilities[0].short_description
    )
    assert kb_vulnerability["title"] == kb_vulnerabilities[0].title
    kb_vulnerability = response.get_json()["data"]["scans"]["scans"][0][
        "kbVulnerabilities"
    ][0]["kb"]
    assert kb_vulnerability["recommendation"] == kb_vulnerabilities[1].recommendation
    assert (
        kb_vulnerability["shortDescription"] == kb_vulnerabilities[1].short_description
    )
    assert kb_vulnerability["title"] == kb_vulnerabilities[1].title
    assert (
        kb_vulnerability["references"][0]["title"]
        == "C++ Core Guidelines R.10 - Avoid malloc() and free()"
    )
    assert (
        kb_vulnerability["references"][0]["url"]
        == "https://github.com/isocpp/CppCoreGuidelines/blob/036324/CppCoreGuidelines.md#r10-avoid-malloc-and-free"
    )


def testQueryMultipleVulnerabilities_always_returnMaxRiskRating(
    authenticated_flask_client: testing.FlaskClient, android_scan: models.Scan
) -> None:
    """Test query for multiple vulnerabilities with max risk rating."""
    query = """
        query Scans {
            scans {
                scans {
                    title
                    messageStatus
                    progress
                    kbVulnerabilities {
                        highestRiskRating
                        kb {
                            title
                        }
                    }
                }
            }
        }
    """

    response = authenticated_flask_client.post("/graphql", json={"query": query})

    assert response.status_code == 200, response.get_json()
    max_risk_rating = response.get_json()["data"]["scans"]["scans"][0][
        "kbVulnerabilities"
    ][0]["highestRiskRating"]
    assert max_risk_rating == "CRITICAL"
    max_risk_rating = response.get_json()["data"]["scans"]["scans"][0][
        "kbVulnerabilities"
    ][1]["highestRiskRating"]
    assert max_risk_rating == "LOW"


def testQueryScan_whenScanExists_returnScanInfo(
    authenticated_flask_client: testing.FlaskClient, android_scan: models.Scan
) -> None:
    """Ensure the scan query returns the correct scan with all its information."""
    query = """
        query Scan ($scanId: Int!){
            scan (scanId: $scanId){
                id
                title
                asset
                createdTime
                messageStatus
                progress
                vulnerabilities {
                    vulnerabilities {
                        id
                        technicalDetail
                        riskRating
                        cvssV3Vector
                        dna
                        detail {
                            title
                            shortDescription
                            description
                            recommendation
                        }
                        cvssV3BaseScore
                    }
                }
                kbVulnerabilities {
                    highestRiskRating
                    highestCvssV3Vector
                    highestCvssV3BaseScore
                    kb {
                        title
                    }
                }
            }
        }
    """

    response = authenticated_flask_client.post(
        "/graphql", json={"query": query, "variables": {"scanId": android_scan.id}}
    )

    assert response.status_code == 200, response.get_json()
    scan_data = response.get_json()["data"]["scan"]
    assert scan_data["id"] == str(android_scan.id)
    assert scan_data["title"] == android_scan.title
    assert scan_data["progress"] == "DONE"

    vulnerabilities = scan_data["vulnerabilities"]["vulnerabilities"]
    assert len(vulnerabilities) > 0
    assert vulnerabilities[0]["riskRating"] == "LOW"
    assert vulnerabilities[0]["detail"]["title"] == "XSS"
    assert vulnerabilities[0]["detail"]["description"] == "Cross Site Scripting"


def testQueryScan_whenScanDoesNotExist_returnErrorMessage(
    authenticated_flask_client: testing.FlaskClient,
) -> None:
    """Ensure the scan query returns an error when the scan does not exist."""
    query = """
        query Scan ($scanId: Int!){
            scan (scanId: $scanId){
                id
            }
        }
    """

    response = authenticated_flask_client.post(
        "/graphql", json={"query": query, "variables": {"scanId": 42}}
    )

    assert response.status_code == 200, response.get_json()
    assert response.get_json()["errors"][0]["message"] == "Scan not found."


def testDeleteScanMutation_whenScanExist_deleteScanAndVulnz(
    authenticated_flask_client: testing.FlaskClient, android_scan: models.Scan
) -> None:
    """Ensure the delete scan mutation deletes the scan, its statuses & vulnerabilities."""
    with models.Database() as session:
        nb_scans_before_delete = session.query(models.Scan).count()
        nb_vulnz_before_delete = (
            session.query(models.Vulnerability)
            .filter_by(scan_id=android_scan.id)
            .count()
        )
        nb_status_before_delete = (
            session.query(models.ScanStatus).filter_by(scan_id=android_scan.id).count()
        )

    query = """
        mutation DeleteScan ($scanId: Int!){
            deleteScan (scanId: $scanId) {
                result
            }
        }
    """

    response = authenticated_flask_client.post(
        "/graphql", json={"query": query, "variables": {"scanId": android_scan.id}}
    )

    assert response.status_code == 200, response.get_json()
    assert nb_scans_before_delete > 0
    assert nb_vulnz_before_delete > 0
    assert nb_status_before_delete > 0
    with models.Database() as session:
        assert session.query(models.Scan).count() == 0
        assert (
            session.query(models.Vulnerability)
            .filter_by(scan_id=android_scan.id)
            .count()
            == 0
        )
        assert (
            session.query(models.ScanStatus).filter_by(scan_id=android_scan.id).count()
            == 0
        )


def testDeleteScanMutation_whenScanDoesNotExist_returnErrorMessage(
    authenticated_flask_client: testing.FlaskClient,
) -> None:
    """Ensure the delete scan mutation returns an error message when the scan does not exist."""
    query = """
        mutation DeleteScan ($scanId: Int!){
            deleteScan (scanId: $scanId) {
                result
            }
        }
    """

    response = authenticated_flask_client.post(
        "/graphql", json={"query": query, "variables": {"scanId": 42}}
    )

    assert response.status_code == 200, response.get_json()
    assert response.get_json()["errors"][0]["message"] == "Scan not found."


def testScansQuery_withPagination_shouldReturnPageInfo(
    authenticated_flask_client: testing.FlaskClient,
    ios_scans: models.Scan,
    web_scan: models.Scan,
) -> None:
    """Test the scan query with pagination, should return the correct pageInfo."""

    with models.Database() as session:
        scans = session.query(models.Scan).all()
        assert scans is not None

    query = """query Scans($scanIds: [Int!], $page: Int, $numberElements: Int) {
  scans(scanIds: $scanIds, page: $page, numberElements: $numberElements) {
    pageInfo{
      count
      numPages
      hasNext
      hasPrevious
    }
    scans {
      id
    }
  }
}
"""

    response = authenticated_flask_client.post(
        "/graphql", json={"query": query, "variables": {"page": 1, "numberElements": 2}}
    )

    assert response.status_code == 200, response.get_json()
    assert response.get_json()["data"]["scans"]["pageInfo"] == {
        "count": 3,
        "hasNext": True,
        "hasPrevious": False,
        "numPages": 2,
    }


def testVulnerabilitiesQuery_withPagination_shouldReturnPageInfo(
    authenticated_flask_client: testing.FlaskClient,
    android_scan: models.Scan,
) -> None:
    """Test the vulnerabilities query with pagination, should return the correct pageInfo."""

    with models.Database() as session:
        vulnerabilities = session.query(models.Vulnerability).all()
        assert vulnerabilities is not None

    query = """query Scans($scanIds: [Int!], $scanPage: Int, $scanElements: Int, $vulnPage: Int, $vulnElements: Int) {
        scans(scanIds: $scanIds, page: $scanPage, numberElements: $scanElements) {
            pageInfo {
                count
                numPages
                hasNext
                hasPrevious
            }
            scans {
                id
                title
                vulnerabilities(page: $vulnPage, numberElements: $vulnElements) {
                    pageInfo {
                        count
                        numPages
                        hasNext
                        hasPrevious
                    }
                    vulnerabilities {
                        id
                    }
                }
            }
        }
    }
    """

    response = authenticated_flask_client.post(
        "/graphql",
        json={
            "query": query,
            "variables": {
                "scanPage": 1,
                "scanElements": 1,
                "vulnPage": 2,
                "vulnElements": 1,
            },
        },
    )

    assert response.status_code == 200, response.get_json()
    assert response.get_json()["data"]["scans"]["scans"][0]["vulnerabilities"][
        "pageInfo"
    ] == {
        "count": 4,
        "hasNext": True,
        "hasPrevious": True,
        "numPages": 4,
    }


def testQueryAllAgentGroups_always_shouldReturnAllAgentGroups(
    authenticated_flask_client: testing.FlaskClient, agent_groups: models.AgentGroup
) -> None:
    """Test query for multiple agent groups."""
    with models.Database() as session:
        agent_groups = (
            session.query(models.AgentGroup)
            .filter(models.AgentGroup.id.in_([1, 2]))
            .all()
        )
        assert agent_groups is not None

    query = """
            query AgentGroups ($orderBy: AgentGroupOrderByEnum, $sort: SortEnum){
                agentGroups (orderBy: $orderBy, sort: $sort) {
                    agentGroups {
                        id
                        name
                        description
                        createdTime
                        key
                        agents {
                            agents {
                                id
                                key
                                args {
                                    args {
                                        id
                                        name
                                        type
                                        description
                                        value
                                    }
                                }
                            }
                        }
                    }
                }
            }
    """
    variables = {"orderBy": "AgentGroupId", "sort": "Asc"}
    ubjson_data = ubjson.dumpb({"query": query, "variables": variables})

    response = authenticated_flask_client.post(
        "/graphql", data=ubjson_data, headers={"Content-Type": "application/ubjson"}
    )

    assert response.status_code == 200, ubjson.loadb(response.data)
    agent_groups_data = ubjson.loadb(response.data)["data"]["agentGroups"][
        "agentGroups"
    ]
    assert len(agent_groups_data) == 2
    agent_group1 = agent_groups_data[0]
    agent_group2 = agent_groups_data[1]
    assert agent_group1["name"] == agent_groups[0].name
    assert agent_group1["description"] == agent_groups[0].description
    assert agent_group1["key"] == f"agentgroup//{agent_groups[0].name}"
    assert agent_group1["createdTime"] == agent_groups[0].created_time.isoformat()
    assert agent_group2["name"] == agent_groups[1].name
    assert agent_group2["description"] == agent_groups[1].description
    assert agent_group2["key"] == f"agentgroup//{agent_groups[1].name}"
    assert agent_group2["createdTime"] == agent_groups[1].created_time.isoformat()
    agent_group1_agents = agent_group1["agents"]["agents"]
    agent_group2_agents = agent_group2["agents"]["agents"]
    assert len(agent_group1_agents) == 2
    assert len(agent_group2_agents) == 1
    assert agent_group1_agents[0]["key"] == "agent/ostorlab/agent1"
    assert agent_group1_agents[1]["key"] == "agent/ostorlab/agent2"
    assert agent_group2_agents[0]["key"] == "agent/ostorlab/agent1"
    agent1_args = agent_group1_agents[0]["args"]["args"]
    agent2_args = agent_group1_agents[1]["args"]["args"]
    assert len(agent1_args) == 1
    assert len(agent2_args) == 1
    assert agent1_args[0]["name"] == "arg1"
    assert agent1_args[0]["type"] == "number"
    assert agent1_args[0]["value"] == b"42"
    assert agent2_args[0]["name"] == "arg2"
    assert agent2_args[0]["type"] == "string"
    assert agent2_args[0]["value"] == b"hello"


def testQuerySingleAgentGroup_always_shouldReturnSingleAgentGroup(
    authenticated_flask_client: testing.FlaskClient, agent_groups: models.AgentGroup
) -> None:
    """Test query for a single agent group."""
    with models.Database() as session:
        agent_group = session.query(models.AgentGroup).filter_by(id=1).first()
        assert agent_group is not None

    query = """
            query AgentGroup ($agentGroupIds: [Int!]){
                agentGroups (agentGroupIds: $agentGroupIds) {
                    agentGroups {
                        id
                        name
                        description
                        createdTime
                        key
                        agents {
                            agents {
                                id
                                key
                                args {
                                    args {
                                        id
                                        name
                                        type
                                        description
                                        value
                                    }
                                }
                            }
                        }
                    }
                }
            }
    """
    variables = {"agentGroupIds": [1]}
    ubjson_data = ubjson.dumpb({"query": query, "variables": variables})

    response = authenticated_flask_client.post(
        "/graphql", data=ubjson_data, headers={"Content-Type": "application/ubjson"}
    )

    assert response.status_code == 200, ubjson.loadb(response.data)
    agent_groups_data = ubjson.loadb(response.data)["data"]["agentGroups"][
        "agentGroups"
    ]
    assert len(agent_groups_data) == 1
    agent_group_data = agent_groups_data[0]
    assert agent_group_data["name"] == agent_group.name
    assert agent_group_data["description"] == agent_group.description
    assert agent_group_data["key"] == f"agentgroup//{agent_group.name}"
    assert agent_group_data["createdTime"] == agent_group.created_time.isoformat()
    agent_group_agents = agent_group_data["agents"]["agents"]
    assert len(agent_group_agents) == 2
    assert agent_group_agents[0]["key"] == "agent/ostorlab/agent1"
    assert agent_group_agents[1]["key"] == "agent/ostorlab/agent2"
    agent1_args = agent_group_agents[0]["args"]["args"]
    agent2_args = agent_group_agents[1]["args"]["args"]
    assert len(agent1_args) == 1
    assert len(agent2_args) == 1
    assert agent1_args[0]["name"] == "arg1"
    assert agent1_args[0]["type"] == "number"
    assert agent1_args[0]["value"] == b"42"
    assert agent2_args[0]["name"] == "arg2"
    assert agent2_args[0]["type"] == "string"
    assert agent2_args[0]["value"] == b"hello"


def testQueryAgentGroupsWithPagination_always_returnPageInfo(
    authenticated_flask_client: testing.FlaskClient, agent_groups: models.AgentGroup
) -> None:
    """Test query for agent groups with pagination."""
    with models.Database() as session:
        agent_groups = session.query(models.AgentGroup).all()
        assert agent_groups is not None

    query = """
            query AgentGroups ($page: Int, $numberElements: Int, $orderBy: AgentGroupOrderByEnum, $sort: SortEnum){
                agentGroups (page: $page, numberElements: $numberElements, orderBy: $orderBy, sort: $sort) {
                    agentGroups {
                        id
                        name
                        description
                        createdTime
                        key
                        agents {
                            agents {
                                id
                                key
                                args {
                                    args {
                                        id
                                        name
                                        type
                                        description
                                        value
                                    }
                                }
                            }
                        }
                    }
                    pageInfo {
                        count
                        numPages
                        hasPrevious
                        hasNext
                    }
                }
            }
    """
    variables = {
        "page": 2,
        "numberElements": 1,
        "orderBy": "AgentGroupId",
        "sort": "Asc",
    }
    ubjson_data = ubjson.dumpb({"query": query, "variables": variables})

    response = authenticated_flask_client.post(
        "/graphql",
        data=ubjson_data,
        headers={"Content-Type": "application/ubjson"},
    )

    assert response.status_code == 200, ubjson.loadb(response.data)
    response_data = ubjson.loadb(response.data)["data"]["agentGroups"]
    agent_groups_data = response_data["agentGroups"]
    page_info = response_data["pageInfo"]
    assert len(agent_groups_data) == 1
    ag = agent_groups_data[0]
    assert ag["name"] == agent_groups[1].name
    assert ag["description"] == agent_groups[1].description
    assert ag["key"] == f"agentgroup//{agent_groups[1].name}"
    assert ag["createdTime"] == agent_groups[1].created_time.isoformat()
    assert page_info["count"] == 2
    assert page_info["numPages"] == 2
    assert page_info["hasPrevious"] is True
    assert page_info["hasNext"] is False


def testQueryMultipleScans_whenApiKeyIsInvalid_returnUnauthorized(
    unauthenticated_flask_client: testing.FlaskClient, ios_scans: models.Scan
) -> None:
    """Test query for multiple scans when the API key is invalid."""
    query = """
        query Scans {
            scans {
                scans {
                    id
                    title
                    asset
                    progress
                    createdTime
                }
            }
        }
    """

    response = unauthenticated_flask_client.post(
        "/graphql", json={"query": query}, headers={"X-API-KEY": "invalid"}
    )

    assert response.status_code == 401
    assert response.get_json()["error"] == "Unauthorized"


<<<<<<< HEAD
def testCreateAsset_androidStore_createsNewAsset(
    authenticated_flask_client: testing.FlaskClient, clean_db: None
) -> None:
    """Ensure the android store asset is created successfully through the createAsset API."""
    del clean_db
    query = """
        mutation createAndroidStore($assets: [AssetInputType]!) {
            createAsset(assets: $assets) {
                assets {
                    ... on AndroidStoreAssetType {
                        id
                        packageName
                        applicationName
                    }
                }
            }
        }
    """

    resp = authenticated_flask_client.post(
        "/graphql",
        json={
            "query": query,
            "variables": {
                "assets": [
                    {
                        "androidStore": {
                            "applicationName": "fake_app",
                            "packageName": "a.b.c",
                        }
                    }
                ]
            },
        },
    )

    assert resp.status_code == 200, resp.get_json()
    asset_data = resp.get_json()["data"]["createAsset"]["assets"][0]
    assert asset_data["id"] is not None
    assert asset_data["packageName"] == "a.b.c"
    assert asset_data["applicationName"] == "fake_app"
    with models.Database() as session:
        assert session.query(models.AndroidStore).count() == 1
        assert session.query(models.AndroidStore).all()[0].package_name == "a.b.c"
        assert (
            session.query(models.AndroidStore).all()[0].application_name == "fake_app"
        )


def testCreateAsset_iOSStore_createsNewAsset(
    authenticated_flask_client: testing.FlaskClient, clean_db: None
) -> None:
    """Ensure the ios store asset is created successfully through the createAsset API."""
    del clean_db
    query = """
        mutation createiOSStore($assets: [AssetInputType]!) {
            createAsset(assets: $assets) {
                assets {
                    ... on IOSStoreAssetType {
                        id
                        bundleId
                        applicationName
                        scans {
                            id
                            title                            
                        }
                    }
                }
            }
        }
    """

    resp = authenticated_flask_client.post(
        "/graphql",
        json={
            "query": query,
            "variables": {
                "assets": [
                    {
                        "iosStore": {
                            "applicationName": "fake_app",
                            "bundleId": "a.b.c",
                        }
                    }
                ]
            },
        },
    )

    assert resp.status_code == 200, resp.get_json()
    asset_data = resp.get_json()["data"]["createAsset"]["assets"][0]
    assert asset_data["id"] is not None
    assert asset_data["bundleId"] == "a.b.c"
    assert asset_data["applicationName"] == "fake_app"
    with models.Database() as session:
        assert session.query(models.IosStore).count() == 1
        assert session.query(models.IosStore).all()[0].bundle_id == "a.b.c"
        assert session.query(models.IosStore).all()[0].application_name == "fake_app"


def testCreateAsset_url_createsNewAsset(
    authenticated_flask_client: testing.FlaskClient, clean_db: None
) -> None:
    """Ensure the url asset & its links are created successfully through the createAsset API."""
    del clean_db
    query = """
        mutation createUrl($assets: [AssetInputType]!) {
            createAsset(assets: $assets) {
                assets {
                    ... on UrlAssetType {
                        id
                        links
                    }
                }
            }
        }
    """

    resp = authenticated_flask_client.post(
        "/graphql",
        json={
            "query": query,
            "variables": {
                "assets": [
                    {
                        "url": {
                            "links": [
                                "https://www.example.com",
                                "https://www.example2.com",
                            ],
                        }
                    }
                ]
            },
        },
    )

    assert resp.status_code == 200, resp.get_json()
    asset_data = resp.get_json()["data"]["createAsset"]["assets"][0]
    assert asset_data["id"] is not None
    assert asset_data["links"] == [
        "https://www.example.com",
        "https://www.example2.com",
    ]
    with models.Database() as session:
        assert session.query(models.Url).count() == 1
        assert json.loads(session.query(models.Url).all()[0].links) == [
            "https://www.example.com",
            "https://www.example2.com",
        ]


def testCreateAsset_network_createsNewAsset(
    authenticated_flask_client: testing.FlaskClient, clean_db: None
) -> None:
    """Ensure the network asset & its ips are created successfully through the createAsset API."""
    del clean_db
    query = """
        mutation createNetwork($assets: [AssetInputType]!) {
            createAsset(assets: $assets) {
                assets {
                    ... on NetworkAssetType {
                        id
                        networks
                    }
                }
            }
        }
    """

    resp = authenticated_flask_client.post(
        "/graphql",
        json={
            "query": query,
            "variables": {
                "assets": [
                    {
                        "network": {
                            "networks": ["8.8.8.8/24", "42.42.42.42"],
                        }
                    }
                ]
            },
        },
    )

    assert resp.status_code == 200, resp.get_json()
    asset_data = resp.get_json()["data"]["createAsset"]["assets"][0]
    assert asset_data["id"] is not None
    assert asset_data["networks"] == ["8.8.8.8/24", "42.42.42.42"]
    with models.Database() as session:
        assert session.query(models.Network).count() == 1
        assert json.loads(session.query(models.Network).all()[0].networks) == [
            "8.8.8.8/24",
            "42.42.42.42",
        ]


def testCreateAsset_androidFile_createsNewAsset(
    authenticated_flask_client: testing.FlaskClient, clean_db: None
) -> None:
    """Ensure the android file is created successfully through the createAsset API."""
    del clean_db
    query = """
        mutation createAndroidFile($assets: [AssetInputType]!) {
            createAsset(assets: $assets) {
                assets {
                    ... on AndroidFileAssetType {
                        id
                        packageName
                        path
                    }
                }
            }
        }
    """
    apk_path = pathlib.Path(__file__).parent.parent / "files" / "android.apk"
    data = {
        "operations": json.dumps(
            {
                "query": query,
                "variables": {
                    "assets": [
                        {
                            "androidFile": {
                                "file": None,
                                "packageName": "a.b.c",
                            }
                        }
                    ]
                },
            }
        ),
        "0": apk_path.open("rb"),
        "map": json.dumps({"0": ["variables.assets.0.androidFile.file"]}),
    }

    resp = authenticated_flask_client.post(
        "/graphql",
        data=data,
    )

    assert resp.status_code == 200, resp.get_json()
    asset_data = resp.get_json()["data"]["createAsset"]["assets"][0]
    assert asset_data["id"] is not None
    assert asset_data["packageName"] == "a.b.c"
    assert ".ostorlab/uploads/android_" in asset_data["path"]
    with models.Database() as session:
        assert session.query(models.AndroidFile).count() == 1
        assert session.query(models.AndroidFile).all()[0].package_name == "a.b.c"
        assert (
            ".ostorlab/uploads/android_"
            in session.query(models.AndroidFile).all()[0].path
        )


def testCreateAsset_iOSFile_createsNewAsset(
    authenticated_flask_client: testing.FlaskClient, clean_db: None
) -> None:
    """Ensure the iOS file is created successfully through the createAsset API."""
    del clean_db
    query = """
        mutation createAndroidFile($assets: [AssetInputType]!) {
            createAsset(assets: $assets) {
                assets {
                    ... on IOSFileAssetType {
                        id
                        bundleId
                        path
                    }
                }
            }
        }
    """
    apk_path = pathlib.Path(__file__).parent.parent / "files" / "ios.ipa"
    data = {
        "operations": json.dumps(
            {
                "query": query,
                "variables": {
                    "assets": [
                        {
                            "iosFile": {
                                "file": None,
                                "bundleId": "a.b.c",
                            }
                        }
                    ]
                },
            }
        ),
        "0": apk_path.open("rb"),
        "map": json.dumps({"0": ["variables.assets.0.iosFile.file"]}),
    }

    resp = authenticated_flask_client.post(
        "/graphql",
        data=data,
    )

    assert resp.status_code == 200, resp.get_json()
    asset_data = resp.get_json()["data"]["createAsset"]["assets"][0]
    assert asset_data["id"] is not None
    assert asset_data["bundleId"] == "a.b.c"
    assert ".ostorlab/uploads/ios_" in asset_data["path"]
    with models.Database() as session:
        assert session.query(models.IosFile).count() == 1
        assert session.query(models.IosFile).all()[0].bundle_id == "a.b.c"
        assert ".ostorlab/uploads/ios_" in session.query(models.IosFile).all()[0].path


def testCreateAsset_whenMultipleAssets_shouldCreateAll(
    authenticated_flask_client: testing.FlaskClient, clean_db: None
) -> None:
    """Ensure the create asset mutation creates all the provided assets assuming, they are independently valid."""
    del clean_db
    query = """
        mutation createAsset($assets: [AssetInputType]!) {
            createAsset(assets: $assets) {
                assets {
                    ... on AndroidStoreAssetType {
                        id
                        packageName
                        applicationName
                    }
                    ... on IOSStoreAssetType {
                        id
                        bundleId
                        applicationName
                    }
                }
            }
        }
    """

    resp = authenticated_flask_client.post(
        "/graphql",
        json={
            "query": query,
            "variables": {
                "assets": [
                    {
                        "androidStore": {
                            "applicationName": "fake_app",
                            "packageName": "a.b.c",
                        }
                    },
                    {
                        "iosStore": {
                            "applicationName": "fake_app",
                            "bundleId": "a.b.c",
                        }
                    },
                ]
            },
        },
    )

    assert resp.status_code == 200, resp.get_json()
    assets_data = resp.get_json()["data"]["createAsset"]["assets"]
    assert assets_data[0]["id"] is not None
    assert assets_data[0]["applicationName"] == "fake_app"
    assert assets_data[0]["packageName"] == "a.b.c"
    assert assets_data[1]["id"] is not None
    assert assets_data[1]["applicationName"] == "fake_app"
    assert assets_data[1]["bundleId"] == "a.b.c"
    with models.Database() as session:
        assert session.query(models.AndroidStore).count() == 1
        assert session.query(models.AndroidStore).all()[0].package_name == "a.b.c"
        assert (
            session.query(models.AndroidStore).all()[0].application_name == "fake_app"
        )
        assert session.query(models.IosStore).count() == 1
        assert session.query(models.IosStore).all()[0].bundle_id == "a.b.c"
        assert session.query(models.IosStore).all()[0].application_name == "fake_app"


def testCreateAsset_whenMultipleTargetsForSameAsset_shouldReturnError(
    authenticated_flask_client: testing.FlaskClient, clean_db: None
) -> None:
    """Ensure the create asset mutation returns an error message when provided with multiple assets."""
    del clean_db
    query = """
        mutation createAsset($assets: [AssetInputType]!) {
            createAsset(assets: $assets) {
                assets {
                    ... on AndroidStoreAssetType {
                        id
                        packageName
                        applicationName
                    }
                    ... on IOSStoreAssetType {
                        id
                        bundleId
                        applicationName
                    }
                }
            }
        }
    """

    resp = authenticated_flask_client.post(
        "/graphql",
        json={
            "query": query,
            "variables": {
                "assets": [
                    {
                        "androidStore": {
                            "applicationName": "fake_app",
                            "packageName": "a.b.c",
                        },
                        "iosStore": {
                            "applicationName": "fake_app",
                            "bundleId": "a.b.c",
                        },
                    }
                ]
            },
        },
    )

    assert resp.status_code == 200, resp.get_json()
    assert "errors" in resp.get_json()
    assert (
        "Invalid assets: Single target input must be defined for asset"
        in resp.get_json()["errors"][0]["message"]
    )


def testCreateAsset_whenNoAsset_shouldReturnError(
    authenticated_flask_client: testing.FlaskClient, clean_db: None
) -> None:
    """Ensure the create asset mutation returns an error message when not asset is provided."""
    del clean_db
    query = """
        mutation createAsset($assets: [AssetInputType]!) {
            createAsset(assets: $assets) {
                assets {
                    ... on AndroidStoreAssetType {
                        id
                        packageName
                        applicationName
                    }
                }
            }
        }
    """

    resp = authenticated_flask_client.post(
        "/graphql",
        json={
            "query": query,
            "variables": {"assets": [{}]},
        },
    )

    assert resp.status_code == 200, resp.get_json()
    assert "errors" in resp.get_json()
    assert (
        "Invalid assets: Asset {} input is missing target."
        == resp.get_json()["errors"][0]["message"]
    )


=======
@pytest.mark.skip
>>>>>>> 0ba54b7c
def testStopScanMutation_whenScanIsRunning_shouldStopScan(
    authenticated_flask_client: testing.FlaskClient,
    in_progress_web_scan: models.Scan,
    mocker: plugin.MockerFixture,
) -> None:
    """Test stopScan mutation when scan is running should stop scan."""
    mocker.patch(
        "ostorlab.cli.docker_requirements_checker.is_docker_installed",
        return_value=True,
    )
    mocker.patch(
        "ostorlab.cli.docker_requirements_checker.is_docker_working", return_value=True
    )
    mocker.patch(
        "ostorlab.cli.docker_requirements_checker.is_swarm_initialized",
        return_value=True,
    )
    mocker.patch("docker.from_env")

    mocker.patch(
        "ostorlab.runtimes.local.runtime.LocalRuntime.can_run", return_value=True
    )
    mocker.patch(
        "docker.DockerClient.services", return_value=services_model.ServiceCollection()
    )
    mocker.patch("docker.DockerClient.services.list", return_value=[])
    mocker.patch("docker.models.networks.NetworkCollection.list", return_value=[])
    mocker.patch("docker.models.configs.ConfigCollection.list", return_value=[])

    with models.Database() as session:
        nbr_scans_before = session.query(models.Scan).count()
        scan = session.query(models.Scan).get(in_progress_web_scan.id)
        scan_progress = scan.progress
        query = """
            mutation stopScan($scanId: Int!){
                stopScan(scanId: $scanId){
                    scan{
                        id
                    }
                }
            }
        """
        response = authenticated_flask_client.post(
            "/graphql", json={"query": query, "variables": {"scanId": str(scan.id)}}
        )

        assert response.status_code == 200, response.get_json()
        session.refresh(scan)
        scan = session.query(models.Scan).get(in_progress_web_scan.id)
        response_json = response.get_json()
        nbr_scans_after = session.query(models.Scan).count()
        assert response_json["data"] == {
            "stopScan": {"scan": {"id": str(in_progress_web_scan.id)}}
        }
        assert scan.progress.name == "STOPPED"
        assert scan.progress != scan_progress
        assert nbr_scans_after == nbr_scans_before


def testStopScanMutation_whenNoScanFound_shouldReturnError(
    authenticated_flask_client: testing.FlaskClient,
) -> None:
    """Test stopScan mutation when scan doesn't exist should return error message."""
    query = """
        mutation stopScan($scanId: Int!){
            stopScan(scanId: $scanId){
                scan{
                    id
                }
            }
        }
    """
    response = authenticated_flask_client.post(
        "/graphql", json={"query": query, "variables": {"scanId": "5"}}
    )

    assert response.status_code == 200, response.get_json()
    response_json = response.get_json()
    assert response_json["errors"][0]["message"] == "Scan not found."


<<<<<<< HEAD
def testQueryScan_whenAsset_shouldReturnScanAndAssetInformation(
    authenticated_flask_client: testing.FlaskClient,
) -> None:
    """Ensure we can query the specific asset information (depending on the target type) from the scan."""
    with models.Database() as session:
        asset = models.AndroidStore.create(
            package_name="a.b.c", application_name="fake_app"
        )
        session.add(asset)
        session.commit()
        scan = models.Scan(
            title="iOS Scan",
            progress=models.ScanProgress.NOT_STARTED,
            asset_instance=asset,
            asset_id=asset.id,
        )
        session.add(asset)
        session.commit()

    query = """
        query Scans($scanIds: [Int!]) {
            scans(scanIds: $scanIds) {
                scans {
                    id
                    title
                    asset
                    progress
                    createdTime
                    assetInstance {
                        ... on AndroidStoreAssetType {
                            id
                            packageName
                            applicationName
                        }
                    }
                }
            }
        }
=======
def testQueryVulnerabilitiesOfKb_withPagination_shouldReturnPageInfo(
    authenticated_flask_client: testing.FlaskClient, android_scan: models.Scan
) -> None:
    """Test the kb vulnerabilities query with pagination, should return the correct pageInfo."""

    with models.Database() as session:
        kb_vulnerabilities = (
            session.query(models.Vulnerability)
            .filter(models.Vulnerability.id.in_([1, 2]))
            .all()
        )
        assert kb_vulnerabilities is not None

    query = """query Scans($scanIds: [Int!], $scanPage: Int, $scanElements: Int, $vulnPage: Int, $vulnElements: Int) {
        scans(scanIds: $scanIds, page: $scanPage, numberElements: $scanElements) {
            pageInfo {
                count
                numPages
                hasNext
                hasPrevious
            }
            scans {
                id
                title
                kbVulnerabilities {
                    highestRiskRating
                    vulnerabilities (page: $vulnPage, numberElements: $vulnElements){
                         pageInfo {
                            count
                            numPages
                            hasNext
                            hasPrevious
                        }
                        vulnerabilities {
                            id
                        }
                    }
                }
            }
        }
    }
>>>>>>> 0ba54b7c
    """

    response = authenticated_flask_client.post(
        "/graphql",
<<<<<<< HEAD
        json={"query": query, "variables": {"scanIds": [scan.id]}},
    )
    assert response.status_code == 200, response.get_json()
    scan_data = response.get_json()["data"]["scans"]["scans"][0]
    assert scan_data["title"] == "iOS Scan"
    assert scan_data["assetInstance"]["packageName"] == asset.package_name
    assert scan_data["assetInstance"]["applicationName"] == asset.application_name


def testQueryAsset_whenHasScan_shouldReturnScanInformationFromAssetObject(
    authenticated_flask_client: testing.FlaskClient,
) -> None:
    """Ensure we can query the specific scan information from its asset."""
    with models.Database() as session:
        asset = models.AndroidStore.create(
            package_name="a.b.c", application_name="fake_app"
        )
        session.add(asset)
        session.commit()
        scan = models.Scan(
            title="iOS Scan",
            progress=models.ScanProgress.NOT_STARTED,
            asset_instance=asset,
            asset_id=asset.id,
        )
        session.add(asset)
        session.commit()

    query = """
        query Scans($scanIds: [Int!]) {
            scans(scanIds: $scanIds) {
                scans {
                    id
                    assetInstance {
                        ... on AndroidStoreAssetType {
                            id
                            packageName
                            applicationName
                            scans {
                                id
                                title                                
                            }
                        }
                    }
                }
=======
        json={
            "query": query,
            "variables": {
                "scanPage": 1,
                "scanElements": 1,
                "vulnPage": 2,
                "vulnElements": 1,
            },
        },
    )

    assert response.status_code == 200, response.get_json()
    assert response.get_json()["data"]["scans"]["scans"][0]["kbVulnerabilities"][0][
        "vulnerabilities"
    ]["pageInfo"] == {
        "count": 3,
        "hasNext": True,
        "hasPrevious": True,
        "numPages": 3,
    }


def testPublishAgentGroupMutation_always_shouldPublishAgentGroup(
    authenticated_flask_client: testing.FlaskClient,
) -> None:
    """Ensure the publish agent group mutation creates an agent group."""

    query = """mutation publishAgentGroup($agentGroup: AgentGroupCreateInputType!) {
                      publishAgentGroup(agentGroup: $agentGroup) {
                        agentGroup {
                            key,
                            name,
                            agents {
                                agents {
                                    key,
                                    args {
                                        args {
                                            name
                                            type
                                            value
                                        }
                                    }
                                }
                            }
                        }
                      }
                    }"""

    variables = {
        "agentGroup": {
            "name": "test_agent_group",
            "description": "agent description",
            "agents": [
                {
                    "key": "agent_key",
                    "args": [{"name": "arg1", "type": "type1", "value": b"value1"}],
                }
            ],
        }
    }
    ubjson_data = ubjson.dumpb({"query": query, "variables": variables})

    response = authenticated_flask_client.post(
        "/graphql", data=ubjson_data, headers={"Content-Type": "application/ubjson"}
    )

    assert response.status_code == 200, ubjson.loadb(response.data)
    ag = ubjson.loadb(response.data)["data"]["publishAgentGroup"]["agentGroup"]
    agent_group_key = ag["key"]
    agent_group_name = ag["name"]
    agent_key = ag["agents"]["agents"][0]["key"]
    arg_name = ag["agents"]["agents"][0]["args"]["args"][0]["name"]
    arg_type = ag["agents"]["agents"][0]["args"]["args"][0]["type"]
    arg_value = ag["agents"]["agents"][0]["args"]["args"][0]["value"]
    assert agent_group_key == "agentgroup//test_agent_group"
    assert agent_group_name == "test_agent_group"
    assert agent_key == "agent_key"
    assert arg_name == "arg1"
    assert arg_type == "type1"
    assert isinstance(arg_value, bytes) is True
    assert arg_value == b"value1"


def testDeleteAgentGroupMutation_whenAgentGroupExist_deleteAgentGroup(
    authenticated_flask_client: testing.FlaskClient, agent_group: models.AgentGroup
) -> None:
    """Ensure the delete agent group mutation deletes the agent group."""
    with models.Database() as session:
        nbr_agent_groups_before_delete = session.query(models.AgentGroup).count()

    query = """
        mutation DeleteAgentGroup ($agentGroupId: Int!){
            deleteAgentGroup (agentGroupId: $agentGroupId) {
                result
>>>>>>> 0ba54b7c
            }
        }
    """

    response = authenticated_flask_client.post(
<<<<<<< HEAD
        "/graphql",
        json={"query": query, "variables": {"scanIds": [scan.id]}},
    )

    assert response.status_code == 200, response.get_json()
    asset_data = response.get_json()["data"]["scans"]["scans"][0]["assetInstance"]
    assert asset_data["scans"][0]["id"] == str(scan.id)
    assert asset_data["scans"][0]["title"] == "iOS Scan"
=======
        "/graphql", json={"query": query, "variables": {"agentGroupId": agent_group.id}}
    )

    assert response.status_code == 200, response.get_json()
    assert response.get_json()["data"]["deleteAgentGroup"]["result"] is True
    with models.Database() as session:
        assert (
            session.query(models.AgentGroup).count()
            == nbr_agent_groups_before_delete - 1
        )


def testDeleteAgentGroupMutation_whenAgentGroupDoesNotExist_returnErrorMessage(
    authenticated_flask_client: testing.FlaskClient,
) -> None:
    """Ensure the delete agent group mutation returns an error message when the agent group does not exist."""
    query = """
        mutation DeleteAgentGroup ($agentGroupId: Int!){
            deleteAgentGroup (agentGroupId: $agentGroupId) {
                result
            }
        }
    """

    response = authenticated_flask_client.post(
        "/graphql", json={"query": query, "variables": {"agentGroupId": 42}}
    )

    assert response.status_code == 200, response.get_json()
    assert response.get_json()["errors"][0]["message"] == "AgentGroup not found."
>>>>>>> 0ba54b7c
<|MERGE_RESOLUTION|>--- conflicted
+++ resolved
@@ -825,7 +825,6 @@
     assert response.get_json()["error"] == "Unauthorized"
 
 
-<<<<<<< HEAD
 def testCreateAsset_androidStore_createsNewAsset(
     authenticated_flask_client: testing.FlaskClient, clean_db: None
 ) -> None:
@@ -1291,91 +1290,6 @@
     )
 
 
-=======
-@pytest.mark.skip
->>>>>>> 0ba54b7c
-def testStopScanMutation_whenScanIsRunning_shouldStopScan(
-    authenticated_flask_client: testing.FlaskClient,
-    in_progress_web_scan: models.Scan,
-    mocker: plugin.MockerFixture,
-) -> None:
-    """Test stopScan mutation when scan is running should stop scan."""
-    mocker.patch(
-        "ostorlab.cli.docker_requirements_checker.is_docker_installed",
-        return_value=True,
-    )
-    mocker.patch(
-        "ostorlab.cli.docker_requirements_checker.is_docker_working", return_value=True
-    )
-    mocker.patch(
-        "ostorlab.cli.docker_requirements_checker.is_swarm_initialized",
-        return_value=True,
-    )
-    mocker.patch("docker.from_env")
-
-    mocker.patch(
-        "ostorlab.runtimes.local.runtime.LocalRuntime.can_run", return_value=True
-    )
-    mocker.patch(
-        "docker.DockerClient.services", return_value=services_model.ServiceCollection()
-    )
-    mocker.patch("docker.DockerClient.services.list", return_value=[])
-    mocker.patch("docker.models.networks.NetworkCollection.list", return_value=[])
-    mocker.patch("docker.models.configs.ConfigCollection.list", return_value=[])
-
-    with models.Database() as session:
-        nbr_scans_before = session.query(models.Scan).count()
-        scan = session.query(models.Scan).get(in_progress_web_scan.id)
-        scan_progress = scan.progress
-        query = """
-            mutation stopScan($scanId: Int!){
-                stopScan(scanId: $scanId){
-                    scan{
-                        id
-                    }
-                }
-            }
-        """
-        response = authenticated_flask_client.post(
-            "/graphql", json={"query": query, "variables": {"scanId": str(scan.id)}}
-        )
-
-        assert response.status_code == 200, response.get_json()
-        session.refresh(scan)
-        scan = session.query(models.Scan).get(in_progress_web_scan.id)
-        response_json = response.get_json()
-        nbr_scans_after = session.query(models.Scan).count()
-        assert response_json["data"] == {
-            "stopScan": {"scan": {"id": str(in_progress_web_scan.id)}}
-        }
-        assert scan.progress.name == "STOPPED"
-        assert scan.progress != scan_progress
-        assert nbr_scans_after == nbr_scans_before
-
-
-def testStopScanMutation_whenNoScanFound_shouldReturnError(
-    authenticated_flask_client: testing.FlaskClient,
-) -> None:
-    """Test stopScan mutation when scan doesn't exist should return error message."""
-    query = """
-        mutation stopScan($scanId: Int!){
-            stopScan(scanId: $scanId){
-                scan{
-                    id
-                }
-            }
-        }
-    """
-    response = authenticated_flask_client.post(
-        "/graphql", json={"query": query, "variables": {"scanId": "5"}}
-    )
-
-    assert response.status_code == 200, response.get_json()
-    response_json = response.get_json()
-    assert response_json["errors"][0]["message"] == "Scan not found."
-
-
-<<<<<<< HEAD
 def testQueryScan_whenAsset_shouldReturnScanAndAssetInformation(
     authenticated_flask_client: testing.FlaskClient,
 ) -> None:
@@ -1414,54 +1328,10 @@
                 }
             }
         }
-=======
-def testQueryVulnerabilitiesOfKb_withPagination_shouldReturnPageInfo(
-    authenticated_flask_client: testing.FlaskClient, android_scan: models.Scan
-) -> None:
-    """Test the kb vulnerabilities query with pagination, should return the correct pageInfo."""
-
-    with models.Database() as session:
-        kb_vulnerabilities = (
-            session.query(models.Vulnerability)
-            .filter(models.Vulnerability.id.in_([1, 2]))
-            .all()
-        )
-        assert kb_vulnerabilities is not None
-
-    query = """query Scans($scanIds: [Int!], $scanPage: Int, $scanElements: Int, $vulnPage: Int, $vulnElements: Int) {
-        scans(scanIds: $scanIds, page: $scanPage, numberElements: $scanElements) {
-            pageInfo {
-                count
-                numPages
-                hasNext
-                hasPrevious
-            }
-            scans {
-                id
-                title
-                kbVulnerabilities {
-                    highestRiskRating
-                    vulnerabilities (page: $vulnPage, numberElements: $vulnElements){
-                         pageInfo {
-                            count
-                            numPages
-                            hasNext
-                            hasPrevious
-                        }
-                        vulnerabilities {
-                            id
-                        }
-                    }
-                }
-            }
-        }
-    }
->>>>>>> 0ba54b7c
     """
 
     response = authenticated_flask_client.post(
         "/graphql",
-<<<<<<< HEAD
         json={"query": query, "variables": {"scanIds": [scan.id]}},
     )
     assert response.status_code == 200, response.get_json()
@@ -1507,7 +1377,150 @@
                         }
                     }
                 }
-=======
+            }
+        }
+    """
+
+    response = authenticated_flask_client.post(
+        "/graphql",
+        json={"query": query, "variables": {"scanIds": [scan.id]}},
+    )
+
+    assert response.status_code == 200, response.get_json()
+    asset_data = response.get_json()["data"]["scans"]["scans"][0]["assetInstance"]
+    assert asset_data["scans"][0]["id"] == str(scan.id)
+    assert asset_data["scans"][0]["title"] == "iOS Scan"
+
+
+@pytest.mark.skip
+def testStopScanMutation_whenScanIsRunning_shouldStopScan(
+    authenticated_flask_client: testing.FlaskClient,
+    in_progress_web_scan: models.Scan,
+    mocker: plugin.MockerFixture,
+) -> None:
+    """Test stopScan mutation when scan is running should stop scan."""
+    mocker.patch(
+        "ostorlab.cli.docker_requirements_checker.is_docker_installed",
+        return_value=True,
+    )
+    mocker.patch(
+        "ostorlab.cli.docker_requirements_checker.is_docker_working", return_value=True
+    )
+    mocker.patch(
+        "ostorlab.cli.docker_requirements_checker.is_swarm_initialized",
+        return_value=True,
+    )
+    mocker.patch("docker.from_env")
+
+    mocker.patch(
+        "ostorlab.runtimes.local.runtime.LocalRuntime.can_run", return_value=True
+    )
+    mocker.patch(
+        "docker.DockerClient.services", return_value=services_model.ServiceCollection()
+    )
+    mocker.patch("docker.DockerClient.services.list", return_value=[])
+    mocker.patch("docker.models.networks.NetworkCollection.list", return_value=[])
+    mocker.patch("docker.models.configs.ConfigCollection.list", return_value=[])
+
+    with models.Database() as session:
+        nbr_scans_before = session.query(models.Scan).count()
+        scan = session.query(models.Scan).get(in_progress_web_scan.id)
+        scan_progress = scan.progress
+        query = """
+            mutation stopScan($scanId: Int!){
+                stopScan(scanId: $scanId){
+                    scan{
+                        id
+                    }
+                }
+            }
+        """
+        response = authenticated_flask_client.post(
+            "/graphql", json={"query": query, "variables": {"scanId": str(scan.id)}}
+        )
+
+        assert response.status_code == 200, response.get_json()
+        session.refresh(scan)
+        scan = session.query(models.Scan).get(in_progress_web_scan.id)
+        response_json = response.get_json()
+        nbr_scans_after = session.query(models.Scan).count()
+        assert response_json["data"] == {
+            "stopScan": {"scan": {"id": str(in_progress_web_scan.id)}}
+        }
+        assert scan.progress.name == "STOPPED"
+        assert scan.progress != scan_progress
+        assert nbr_scans_after == nbr_scans_before
+
+
+def testStopScanMutation_whenNoScanFound_shouldReturnError(
+    authenticated_flask_client: testing.FlaskClient,
+) -> None:
+    """Test stopScan mutation when scan doesn't exist should return error message."""
+    query = """
+        mutation stopScan($scanId: Int!){
+            stopScan(scanId: $scanId){
+                scan{
+                    id
+                }
+            }
+        }
+    """
+    response = authenticated_flask_client.post(
+        "/graphql", json={"query": query, "variables": {"scanId": "5"}}
+    )
+
+    assert response.status_code == 200, response.get_json()
+    response_json = response.get_json()
+    assert response_json["errors"][0]["message"] == "Scan not found."
+
+
+def testQueryVulnerabilitiesOfKb_withPagination_shouldReturnPageInfo(
+    authenticated_flask_client: testing.FlaskClient, android_scan: models.Scan
+) -> None:
+    """Test the kb vulnerabilities query with pagination, should return the correct pageInfo."""
+
+    with models.Database() as session:
+        kb_vulnerabilities = (
+            session.query(models.Vulnerability)
+            .filter(models.Vulnerability.id.in_([1, 2]))
+            .all()
+        )
+        assert kb_vulnerabilities is not None
+
+    query = """query Scans($scanIds: [Int!], $scanPage: Int, $scanElements: Int, $vulnPage: Int, $vulnElements: Int) {
+        scans(scanIds: $scanIds, page: $scanPage, numberElements: $scanElements) {
+            pageInfo {
+                count
+                numPages
+                hasNext
+                hasPrevious
+            }
+            scans {
+                id
+                title
+                kbVulnerabilities {
+                    highestRiskRating
+                    vulnerabilities (page: $vulnPage, numberElements: $vulnElements){
+                         pageInfo {Pages
+                            hasNext
+                      
+                            count
+                            numPages
+                            hasNext
+                            hasPrevious
+                        }
+                        vulnerabilities {
+                            id
+                        }
+                    }
+                }
+            }
+        }
+    }
+    """
+
+    response = authenticated_flask_client.post(
+        "/graphql",
         json={
             "query": query,
             "variables": {
@@ -1602,22 +1615,11 @@
         mutation DeleteAgentGroup ($agentGroupId: Int!){
             deleteAgentGroup (agentGroupId: $agentGroupId) {
                 result
->>>>>>> 0ba54b7c
-            }
-        }
-    """
-
-    response = authenticated_flask_client.post(
-<<<<<<< HEAD
-        "/graphql",
-        json={"query": query, "variables": {"scanIds": [scan.id]}},
-    )
-
-    assert response.status_code == 200, response.get_json()
-    asset_data = response.get_json()["data"]["scans"]["scans"][0]["assetInstance"]
-    assert asset_data["scans"][0]["id"] == str(scan.id)
-    assert asset_data["scans"][0]["title"] == "iOS Scan"
-=======
+            }
+        }
+    """
+
+    response = authenticated_flask_client.post(
         "/graphql", json={"query": query, "variables": {"agentGroupId": agent_group.id}}
     )
 
@@ -1647,5 +1649,4 @@
     )
 
     assert response.status_code == 200, response.get_json()
-    assert response.get_json()["errors"][0]["message"] == "AgentGroup not found."
->>>>>>> 0ba54b7c
+    assert response.get_json()["errors"][0]["message"] == "AgentGroup not found."