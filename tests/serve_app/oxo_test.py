--- conflicted
+++ resolved
@@ -3366,12 +3366,14 @@
         "/graphql", data=ubjson_data, headers={"Content-Type": "application/ubjson"}
     )
 
-<<<<<<< HEAD
-    assert response.status_code == 200, response.get_json()
-    assert (
-        response.get_json()["data"]["exportScan"]["message"]
-        == "Scan exported successfully"
-    )
+    assert response.status_code == 200, ubjson.loadb(response.data)
+    file_data = ubjson.loadb(response.data)["data"]["exportScan"]["fileBytes"]
+    with models.Database() as session:
+        import_utils.import_scan(session=session, file_data=file_data)
+        assert session.query(models.Scan).count() == 2
+        last_scan = session.query(models.Scan).order_by(models.Scan.id.desc()).first()
+        assert last_scan.title == "Android Store Scan"
+        assert last_scan.progress == models.ScanProgress.IN_PROGRESS
 
 
 def testImportScanMutation_whenScanHasMultipleAssets_shouldImportScanWithMultipleAssets(
@@ -3429,14 +3431,4 @@
         assert assets[0].type == "ios_file"
         assert assets[0].bundle_id == "ostorlab.swiftvulnerableapp"
         assert assets[1].type == "android_store"
-        assert assets[1].package_name == "co.banano.natriumwallet"
-=======
-    assert response.status_code == 200, ubjson.loadb(response.data)
-    file_data = ubjson.loadb(response.data)["data"]["exportScan"]["fileBytes"]
-    with models.Database() as session:
-        import_utils.import_scan(session=session, file_data=file_data)
-        assert session.query(models.Scan).count() == 2
-        last_scan = session.query(models.Scan).order_by(models.Scan.id.desc()).first()
-        assert last_scan.title == "Android Store Scan"
-        assert last_scan.progress == models.ScanProgress.IN_PROGRESS
->>>>>>> 1492be04
+        assert assets[1].package_name == "co.banano.natriumwallet"