"""Unit tests for the oxo module."""

import io
import json

import ubjson
from flask import testing

from ostorlab.runtimes.local.models import models


def testImportScanMutation_always_shouldImportScan(
    authenticated_flask_client: testing.FlaskClient, zip_file_bytes: bytes
) -> None:
    """Test importScan mutation."""
    with models.Database() as session:
        nbr_scans_before_import = session.query(models.Scan).count()
        query = """
            mutation ImportScan($scanId: Int, $file: Upload!) {
                importScan(scanId: $scanId, file: $file) {
                    message
                }
            }
        """
        file_name = "imported_zip_file.zip"
        data = {
            "operations": json.dumps(
                {
                    "query": query,
                    "variables": {
                        "file": None,
                        "scanId": 20,
                    },
                }
            ),
            "map": json.dumps(
                {
                    "file": ["variables.file"],
                }
            ),
        }
        data["file"] = (io.BytesIO(zip_file_bytes), file_name)

        response = authenticated_flask_client.post(
            "/graphql", data=data, content_type="multipart/form-data"
        )

        assert response.status_code == 200, response.content
        response_json = response.get_json()
        nbr_scans_after_import = session.query(models.Scan).count()
        assert (
            response_json["data"]["importScan"]["message"]
            == "Scan imported successfully"
        )
        assert nbr_scans_after_import == nbr_scans_before_import + 1


def testQueryMultipleScans_always_shouldReturnMultipleScans(
    authenticated_flask_client: testing.FlaskClient, ios_scans: models.Scan
) -> None:
    """Test query for multiple scans."""
    with models.Database() as session:
        scans = session.query(models.Scan).filter(models.Scan.id.in_([1, 2])).all()
        assert scans is not None

    query = """
        query Scans($scanIds: [Int!]) {
            scans(scanIds: $scanIds) {
                scans {
                    id
                    title
                    asset
                    progress
                    createdTime
                }
            }
        }
    """

    response = authenticated_flask_client.post(
        "/graphql",
        json={"query": query, "variables": {"scanIds": [1, 2]}},
    )

    assert response.status_code == 200, response.get_json()
    scan1 = response.get_json()["data"]["scans"]["scans"][1]
    scan2 = response.get_json()["data"]["scans"]["scans"][0]
    assert scan1["id"] == "1"
    assert scan1["title"] == scans[0].title
    assert scan1["asset"] == scans[0].asset
    assert scan1["progress"] == scans[0].progress.name
    assert scan1["createdTime"] == scans[0].created_time.isoformat()
    assert scan2["id"] == "2"
    assert scan2["title"] == scans[1].title
    assert scan2["asset"] == scans[1].asset
    assert scan2["progress"] == scans[1].progress.name
    assert scan2["createdTime"] == scans[1].created_time.isoformat()


def testQueryMultipleScans_whenPaginationAndSortAsc_shouldReturnTheCorrectResults(
    authenticated_flask_client: testing.FlaskClient, ios_scans: models.Scan
) -> None:
    """Test query for multiple scans with pagination and sort ascending."""
    with models.Database() as session:
        scans = session.query(models.Scan).filter(models.Scan.id.in_([1, 2])).all()
        assert scans is not None

    query = """
        query Scans($scanIds: [Int!], $page: Int, $numberElements: Int, $orderBy: OxoScanOrderByEnum, $sort: SortEnum) {
            scans(scanIds: $scanIds, page: $page, numberElements: $numberElements, orderBy: $orderBy, sort: $sort) {
                scans {
                    id
                    title
                    asset
                    progress
                    createdTime
                }
            }
        }
    """

    response = authenticated_flask_client.post(
        "/graphql",
        json={
            "query": query,
            "variables": {
                "scanIds": [1, 2],
                "page": 1,
                "numberElements": 2,
                "orderBy": "ScanId",
                "sort": "Asc",
            },
        },
    )

    assert response.status_code == 200, response.get_json()
    scan1 = response.get_json()["data"]["scans"]["scans"][0]
    scan2 = response.get_json()["data"]["scans"]["scans"][1]
    assert scan1["id"] == "1"
    assert scan1["title"] == scans[0].title
    assert scan1["asset"] == scans[0].asset
    assert scan1["progress"] == scans[0].progress.name
    assert scan1["createdTime"] == scans[0].created_time.isoformat()
    assert scan2["id"] == "2"
    assert scan2["title"] == scans[1].title
    assert scan2["asset"] == scans[1].asset
    assert scan2["progress"] == scans[1].progress.name
    assert scan2["createdTime"] == scans[1].created_time.isoformat()


def testQueryMultipleScans_whenNoScanIdsSpecified_shouldReturnAllScans(
    authenticated_flask_client: testing.FlaskClient, ios_scans: models.Scan
) -> None:
    """Test query for multiple scans when no scan ids are specified."""
    with models.Database() as session:
        scans = session.query(models.Scan).all()
        assert scans is not None

    query = """
        query Scans {
            scans {
                scans {
                    id
                    title
                    asset
                    progress
                    createdTime
                }
            }
        }
    """

    response = authenticated_flask_client.post("/graphql", json={"query": query})

    assert response.status_code == 200, response.get_json()
    scan1 = response.get_json()["data"]["scans"]["scans"][1]
    scan2 = response.get_json()["data"]["scans"]["scans"][0]
    assert scan1["id"] == "1"
    assert scan1["title"] == scans[0].title
    assert scan1["asset"] == scans[0].asset
    assert scan1["progress"] == scans[0].progress.name
    assert scan1["createdTime"] == scans[0].created_time.isoformat()
    assert scan2["id"] == "2"
    assert scan2["title"] == scans[1].title
    assert scan2["asset"] == scans[1].asset
    assert scan2["progress"] == scans[1].progress.name
    assert scan2["createdTime"] == scans[1].created_time.isoformat()


def testQueryMultipleVulnerabilities_always_shouldReturnMultipleVulnerabilities(
    authenticated_flask_client: testing.FlaskClient, ios_scans: models.Scan
) -> None:
    """Test query for multiple vulnerabilities."""
    with models.Database() as session:
        vulnerabilities = (
            session.query(models.Vulnerability)
            .filter(models.Vulnerability.id.in_([1, 2]))
            .all()
        )
        assert vulnerabilities is not None
    query = """
            query Scans {
                scans {
                    scans {
                        title
                        asset
                        createdTime
                        vulnerabilities {
                            vulnerabilities {
                                technicalDetail
                                detail {
                                    title
                                }
                            }
                        }
                    }
                }
            }
    """

    response = authenticated_flask_client.post("/graphql", json={"query": query})

    assert response.status_code == 200, response.get_json()
    vulnerability = response.get_json()["data"]["scans"]["scans"][0]["vulnerabilities"][
        "vulnerabilities"
    ][0]
    assert vulnerability["technicalDetail"] == vulnerabilities[1].technical_detail
    assert vulnerability["detail"]["title"] == vulnerabilities[1].title
    vulnerability = response.get_json()["data"]["scans"]["scans"][1]["vulnerabilities"][
        "vulnerabilities"
    ][0]
    assert vulnerability["technicalDetail"] == vulnerabilities[0].technical_detail
    assert vulnerability["detail"]["title"] == vulnerabilities[0].title


def testQueryMultipleKBVulnerabilities_always_shouldReturnMultipleKBVulnerabilities(
    authenticated_flask_client: testing.FlaskClient, ios_scans: models.Scan
) -> None:
    """Test query for multiple KB vulnerabilities."""
    with models.Database() as session:
        kb_vulnerabilities = (
            session.query(models.Vulnerability)
            .filter(models.Vulnerability.id.in_([1, 2]))
            .all()
        )
        assert kb_vulnerabilities is not None
    query = """
            query Scans {
                scans {
                    scans {
                        title
                        asset
                        createdTime
                        kbVulnerabilities {
                            kb {
                                title
                                shortDescription
                                recommendation
                            }
                        }
                    }
                }
            }
    """

    response = authenticated_flask_client.post("/graphql", json={"query": query})

    assert response.status_code == 200, response.get_json()
    kb_vulnerability = response.get_json()["data"]["scans"]["scans"][1][
        "kbVulnerabilities"
    ][0]["kb"]
    assert kb_vulnerability["recommendation"] == kb_vulnerabilities[0].recommendation
    assert (
        kb_vulnerability["shortDescription"] == kb_vulnerabilities[0].short_description
    )
    assert kb_vulnerability["title"] == kb_vulnerabilities[0].title
    kb_vulnerability = response.get_json()["data"]["scans"]["scans"][0][
        "kbVulnerabilities"
    ][0]["kb"]
    assert kb_vulnerability["recommendation"] == kb_vulnerabilities[1].recommendation
    assert (
        kb_vulnerability["shortDescription"] == kb_vulnerabilities[1].short_description
    )
    assert kb_vulnerability["title"] == kb_vulnerabilities[1].title


def testQueryMultipleVulnerabilities_always_returnMaxRiskRating(
    authenticated_flask_client: testing.FlaskClient, android_scan: models.Scan
) -> None:
    """Test query for multiple vulnerabilities with max risk rating."""
    query = """
        query Scans {
            scans {
                scans {
                    title
                    messageStatus
                    progress
                    kbVulnerabilities {
                        highestRiskRating
                        kb {
                            title
                        }
                    }
                }
            }
        }
    """

    response = authenticated_flask_client.post("/graphql", json={"query": query})

    assert response.status_code == 200, response.get_json()
    max_risk_rating = response.get_json()["data"]["scans"]["scans"][0][
        "kbVulnerabilities"
    ][0]["highestRiskRating"]
    assert max_risk_rating == "CRITICAL"
    max_risk_rating = response.get_json()["data"]["scans"]["scans"][0][
        "kbVulnerabilities"
    ][1]["highestRiskRating"]
    assert max_risk_rating == "LOW"


def testQueryScan_whenScanExists_returnScanInfo(
    authenticated_flask_client: testing.FlaskClient, android_scan: models.Scan
) -> None:
    """Ensure the scan query returns the correct scan with all its information."""
    query = """
        query Scan ($scanId: Int!){
            scan (scanId: $scanId){
                id
                title
                asset
                createdTime
                messageStatus
                progress
                vulnerabilities {
                    vulnerabilities {
                        id
                        technicalDetail
                        riskRating
                        cvssV3Vector
                        dna
                        detail {
                            title
                            shortDescription
                            description
                            recommendation
                            references
                        }
                        cvssV3BaseScore
                    }
                }
                kbVulnerabilities {
                    highestRiskRating
                    highestCvssV3Vector
                    highestCvssV3BaseScore
                    kb {
                        title
                    }
                }
            }
        }
    """

    response = authenticated_flask_client.post(
        "/graphql", json={"query": query, "variables": {"scanId": android_scan.id}}
    )

    assert response.status_code == 200, response.get_json()
    scan_data = response.get_json()["data"]["scan"]
    assert scan_data["id"] == str(android_scan.id)
    assert scan_data["title"] == android_scan.title
    assert scan_data["progress"] == "DONE"

    vulnerabilities = scan_data["vulnerabilities"]["vulnerabilities"]
    assert len(vulnerabilities) > 0
    assert vulnerabilities[0]["riskRating"] == "LOW"
    assert vulnerabilities[0]["detail"]["title"] == "XSS"
    assert vulnerabilities[0]["detail"]["description"] == "Cross Site Scripting"


def testQueryScan_whenScanDoesNotExist_returnErrorMessage(
    authenticated_flask_client: testing.FlaskClient,
) -> None:
    """Ensure the scan query returns an error when the scan does not exist."""
    query = """
        query Scan ($scanId: Int!){
            scan (scanId: $scanId){
                id
            }
        }
    """

    response = authenticated_flask_client.post(
        "/graphql", json={"query": query, "variables": {"scanId": 42}}
    )

    assert response.status_code == 200, response.get_json()
    assert response.get_json()["errors"][0]["message"] == "Scan not found."


def testDeleteScanMutation_whenScanExist_deleteScanAndVulnz(
    authenticated_flask_client: testing.FlaskClient, android_scan: models.Scan
) -> None:
    """Ensure the delete scan mutation deletes the scan, its statuses & vulnerabilities."""
    with models.Database() as session:
        nb_scans_before_delete = session.query(models.Scan).count()
        nb_vulnz_before_delete = (
            session.query(models.Vulnerability)
            .filter_by(scan_id=android_scan.id)
            .count()
        )
        nb_status_before_delete = (
            session.query(models.ScanStatus).filter_by(scan_id=android_scan.id).count()
        )

    query = """
        mutation DeleteScan ($scanId: Int!){
            deleteScan (scanId: $scanId) {
                result
            }
        }
    """

    response = authenticated_flask_client.post(
        "/graphql", json={"query": query, "variables": {"scanId": android_scan.id}}
    )

    assert response.status_code == 200, response.get_json()
    assert nb_scans_before_delete > 0
    assert nb_vulnz_before_delete > 0
    assert nb_status_before_delete > 0
    with models.Database() as session:
        assert session.query(models.Scan).count() == 0
        assert (
            session.query(models.Vulnerability)
            .filter_by(scan_id=android_scan.id)
            .count()
            == 0
        )
        assert (
            session.query(models.ScanStatus).filter_by(scan_id=android_scan.id).count()
            == 0
        )


def testDeleteScanMutation_whenScanDoesNotExist_returnErrorMessage(
    authenticated_flask_client: testing.FlaskClient,
) -> None:
    """Ensure the delete scan mutation returns an error message when the scan does not exist."""
    query = """
        mutation DeleteScan ($scanId: Int!){
            deleteScan (scanId: $scanId) {
                result
            }
        }
    """

    response = authenticated_flask_client.post(
        "/graphql", json={"query": query, "variables": {"scanId": 42}}
    )

    assert response.status_code == 200, response.get_json()
    assert response.get_json()["errors"][0]["message"] == "Scan not found."


def testScansQuery_withPagination_shouldReturnPageInfo(
    authenticated_flask_client: testing.FlaskClient,
    ios_scans: models.Scan,
    web_scan: models.Scan,
) -> None:
    """Test the scan query with pagination, should return the correct pageInfo."""

    with models.Database() as session:
        scans = session.query(models.Scan).all()
        assert scans is not None

    query = """query Scans($scanIds: [Int!], $page: Int, $numberElements: Int) {
  scans(scanIds: $scanIds, page: $page, numberElements: $numberElements) {
    pageInfo{
      count
      numPages
      hasNext
      hasPrevious
    }
    scans {
      id
    }
  }
}
"""

    response = authenticated_flask_client.post(
        "/graphql", json={"query": query, "variables": {"page": 1, "numberElements": 2}}
    )

    assert response.status_code == 200, response.get_json()
    assert response.get_json()["data"]["scans"]["pageInfo"] == {
        "count": 3,
        "hasNext": True,
        "hasPrevious": False,
        "numPages": 2,
    }


def testQueryAllAgentGroups_always_shouldReturnAllAgentGroups(
    authenticated_flask_client: testing.FlaskClient, agent_groups: models.AgentGroup
) -> None:
    """Test query for multiple agent groups."""
    with models.Database() as session:
        agent_groups = (
            session.query(models.AgentGroup)
            .filter(models.AgentGroup.id.in_([1, 2]))
            .all()
        )
        assert agent_groups is not None

    query = """
            query AgentGroups ($orderBy: AgentGroupOrderByEnum, $sort: SortEnum){
                agentGroups (orderBy: $orderBy, sort: $sort) {
                    agentGroups {
                        id
                        name
                        description
                        createdTime
                        key
                        agents {
                            agents {
                                id
                                key
                                args {
                                    args {
                                        id
                                        name
                                        type
                                        description
                                        value
                                    }
                                }
                            }
                        }
                    }
                }
            }
    """
    variables = {"orderBy": "AgentGroupId", "sort": "Asc"}
    ubjson_data = ubjson.dumpb({"query": query, "variables": variables})

<<<<<<< HEAD
    response = client.post(
        "/graphql", data=ubjson_data, headers={"Content-Type": "application/ubjson"}
=======
    response = authenticated_flask_client.post(
        "/graphql",
        json={"query": query, "variables": {"orderBy": "AgentGroupId", "sort": "Asc"}},
>>>>>>> a99b783a
    )

    assert response.status_code == 200, ubjson.loadb(response.data)
    agent_groups_data = ubjson.loadb(response.data)["data"]["agentGroups"][
        "agentGroups"
    ]
    assert len(agent_groups_data) == 2
    agent_group1 = agent_groups_data[0]
    agent_group2 = agent_groups_data[1]
    assert agent_group1["name"] == agent_groups[0].name
    assert agent_group1["description"] == agent_groups[0].description
    assert agent_group1["key"] == f"agentgroup//{agent_groups[0].name}"
    assert agent_group1["createdTime"] == agent_groups[0].created_time.isoformat()
    assert agent_group2["name"] == agent_groups[1].name
    assert agent_group2["description"] == agent_groups[1].description
    assert agent_group2["key"] == f"agentgroup//{agent_groups[1].name}"
    assert agent_group2["createdTime"] == agent_groups[1].created_time.isoformat()
    agent_group1_agents = agent_group1["agents"]["agents"]
    agent_group2_agents = agent_group2["agents"]["agents"]
    assert len(agent_group1_agents) == 2
    assert len(agent_group2_agents) == 1
    assert agent_group1_agents[0]["key"] == "agent/ostorlab/agent1"
    assert agent_group1_agents[1]["key"] == "agent/ostorlab/agent2"
    assert agent_group2_agents[0]["key"] == "agent/ostorlab/agent1"
    agent1_args = agent_group1_agents[0]["args"]["args"]
    agent2_args = agent_group1_agents[1]["args"]["args"]
    assert len(agent1_args) == 1
    assert len(agent2_args) == 1
    assert agent1_args[0]["name"] == "arg1"
    assert agent1_args[0]["type"] == "number"
    assert agent1_args[0]["value"] == b"42"
    assert agent2_args[0]["name"] == "arg2"
    assert agent2_args[0]["type"] == "string"
    assert agent2_args[0]["value"] == b"hello"


def testQuerySingleAgentGroup_always_shouldReturnSingleAgentGroup(
    authenticated_flask_client: testing.FlaskClient, agent_groups: models.AgentGroup
) -> None:
    """Test query for a single agent group."""
    with models.Database() as session:
        agent_group = session.query(models.AgentGroup).filter_by(id=1).first()
        assert agent_group is not None

    query = """
            query AgentGroup ($agentGroupIds: [Int!]){
                agentGroups (agentGroupIds: $agentGroupIds) {
                    agentGroups {
                        id
                        name
                        description
                        createdTime
                        key
                        agents {
                            agents {
                                id
                                key
                                args {
                                    args {
                                        id
                                        name
                                        type
                                        description
                                        value
                                    }
                                }
                            }
                        }
                    }
                }
            }
    """
    variables = {"agentGroupIds": [1]}
    ubjson_data = ubjson.dumpb({"query": query, "variables": variables})

<<<<<<< HEAD
    response = client.post(
        "/graphql", data=ubjson_data, headers={"Content-Type": "application/ubjson"}
=======
    response = authenticated_flask_client.post(
        "/graphql", json={"query": query, "variables": {"agentGroupIds": [1]}}
>>>>>>> a99b783a
    )

    assert response.status_code == 200, ubjson.loadb(response.data)
    agent_groups_data = ubjson.loadb(response.data)["data"]["agentGroups"][
        "agentGroups"
    ]
    assert len(agent_groups_data) == 1
    agent_group_data = agent_groups_data[0]
    assert agent_group_data["name"] == agent_group.name
    assert agent_group_data["description"] == agent_group.description
    assert agent_group_data["key"] == f"agentgroup//{agent_group.name}"
    assert agent_group_data["createdTime"] == agent_group.created_time.isoformat()
    agent_group_agents = agent_group_data["agents"]["agents"]
    assert len(agent_group_agents) == 2
    assert agent_group_agents[0]["key"] == "agent/ostorlab/agent1"
    assert agent_group_agents[1]["key"] == "agent/ostorlab/agent2"
    agent1_args = agent_group_agents[0]["args"]["args"]
    agent2_args = agent_group_agents[1]["args"]["args"]
    assert len(agent1_args) == 1
    assert len(agent2_args) == 1
    assert agent1_args[0]["name"] == "arg1"
    assert agent1_args[0]["type"] == "number"
    assert agent1_args[0]["value"] == b"42"
    assert agent2_args[0]["name"] == "arg2"
    assert agent2_args[0]["type"] == "string"
    assert agent2_args[0]["value"] == b"hello"


def testQueryAgentGroupsWithPagination_always_returnPageInfo(
    authenticated_flask_client: testing.FlaskClient, agent_groups: models.AgentGroup
) -> None:
    """Test query for agent groups with pagination."""
    with models.Database() as session:
        agent_groups = session.query(models.AgentGroup).all()
        assert agent_groups is not None

    query = """
            query AgentGroups ($page: Int, $numberElements: Int, $orderBy: AgentGroupOrderByEnum, $sort: SortEnum){
                agentGroups (page: $page, numberElements: $numberElements, orderBy: $orderBy, sort: $sort) {
                    agentGroups {
                        id
                        name
                        description
                        createdTime
                        key
                        agents {
                            agents {
                                id
                                key
                                args {
                                    args {
                                        id
                                        name
                                        type
                                        description
                                        value
                                    }
                                }
                            }
                        }
                    }
                    pageInfo {
                        count
                        numPages
                        hasPrevious
                        hasNext
                    }
                }
            }
    """
    variables = {
        "page": 2,
        "numberElements": 1,
        "orderBy": "AgentGroupId",
        "sort": "Asc",
    }
    ubjson_data = ubjson.dumpb({"query": query, "variables": variables})

    response = authenticated_flask_client.post(
        "/graphql",
        data=ubjson_data,
        headers={"Content-Type": "application/ubjson"},
    )

    assert response.status_code == 200, ubjson.loadb(response.data)
    response_data = ubjson.loadb(response.data)["data"]["agentGroups"]
    agent_groups_data = response_data["agentGroups"]
    page_info = response_data["pageInfo"]
    assert len(agent_groups_data) == 1
    ag = agent_groups_data[0]
    assert ag["name"] == agent_groups[1].name
    assert ag["description"] == agent_groups[1].description
    assert ag["key"] == f"agentgroup//{agent_groups[1].name}"
    assert ag["createdTime"] == agent_groups[1].created_time.isoformat()
    assert page_info["count"] == 2
    assert page_info["numPages"] == 2
    assert page_info["hasPrevious"] is True
    assert page_info["hasNext"] is False


<<<<<<< HEAD
def testPublishAgentGroupMutation_always_shouldPublishAgentGroup(
    client: testing.FlaskClient,
) -> None:
    """Ensure the publish agent group mutation creates an agent group."""

    query = """mutation publishAgentGroup($agentGroup: AgentGroupCreateInputType!) {
                      publishAgentGroup(agentGroup: $agentGroup) {
                        agentGroup {
                            key,
                            agents {
                                agents {
                                    key,
                                    args {
                                        args {
                                            name
                                            type
                                            value
                                        }
                                    }
                                }
                            }
                        }
                      }
                    }"""

    variables = {
        "agentGroup": {
            "name": "test_agent_group",
            "description": "agent description",
            "agents": [
                {
                    "agentKey": "agent_key",
                    "args": [{"name": "arg1", "type": "type1", "value": b"value1"}],
                }
            ],
        }
    }
    ubjson_data = ubjson.dumpb({"query": query, "variables": variables})

    response = client.post(
        "/graphql", data=ubjson_data, headers={"Content-Type": "application/ubjson"}
    )

    assert response.status_code == 200, ubjson.loadb(response.data)
    ag = ubjson.loadb(response.data)["data"]["publishAgentGroup"]["agentGroup"]
    agent_group_key = ag["key"]
    agent_key = ag["agents"]["agents"][0]["key"]
    arg_name = ag["agents"]["agents"][0]["args"]["args"][0]["name"]
    arg_type = ag["agents"]["agents"][0]["args"]["args"][0]["type"]
    arg_value = ag["agents"]["agents"][0]["args"]["args"][0]["value"]
    assert agent_group_key == "agentgroup//test_agent_group"
    assert agent_key == "agent_key"
    assert arg_name == "arg1"
    assert arg_type == "type1"
    assert isinstance(arg_value, bytes) is True
    assert arg_value == b"value1"


def testDeleteAgentGroupMutation_whenAgentGroupExist_deleteAgentGroup(
    client: testing.FlaskClient, agent_group: models.AgentGroup
) -> None:
    """Ensure the delete agent group mutation deletes the agent group."""
    with models.Database() as session:
        nbr_agent_groups_before_delete = session.query(models.AgentGroup).count()

    query = """
        mutation DeleteAgentGroup ($agentGroupId: Int!){
            deleteAgentGroup (agentGroupId: $agentGroupId) {
                result
            }
        }
    """

    response = client.post(
        "/graphql", json={"query": query, "variables": {"agentGroupId": agent_group.id}}
    )

    assert response.status_code == 200, response.get_json()
    assert response.get_json()["data"]["deleteAgentGroup"]["result"] is True
    with models.Database() as session:
        assert (
            session.query(models.AgentGroup).count()
            == nbr_agent_groups_before_delete - 1
        )


def testDeleteAgentGroupMutation_whenAgentGroupDoesNotExist_returnErrorMessage(
    client: testing.FlaskClient,
) -> None:
    """Ensure the delete agent group mutation returns an error message when the agent group does not exist."""
    query = """
        mutation DeleteAgentGroup ($agentGroupId: Int!){
            deleteAgentGroup (agentGroupId: $agentGroupId) {
                result
            }
        }
    """

    response = client.post(
        "/graphql", json={"query": query, "variables": {"agentGroupId": 42}}
    )

    assert response.status_code == 200, response.get_json()
    assert response.get_json()["errors"][0]["message"] == "AgentGroup not found."
=======
def testQueryMultipleScans_whenApiKeyIsInvalid_returnUnauthorized(
    unauthenticated_flask_client: testing.FlaskClient, ios_scans: models.Scan
) -> None:
    """Test query for multiple scans when the API key is invalid."""
    query = """
        query Scans {
            scans {
                scans {
                    id
                    title
                    asset
                    progress
                    createdTime
                }
            }
        }
    """

    response = unauthenticated_flask_client.post(
        "/graphql", json={"query": query}, headers={"X-API-KEY": "invalid"}
    )

    assert response.status_code == 401
    assert response.get_json()["error"] == "Unauthorized"
>>>>>>> a99b783a
<|MERGE_RESOLUTION|>--- conflicted
+++ resolved
@@ -78,8 +78,7 @@
     """
 
     response = authenticated_flask_client.post(
-        "/graphql",
-        json={"query": query, "variables": {"scanIds": [1, 2]}},
+        "/graphql", json={"query": query, "variables": {"scanIds": [1, 2]}}
     )
 
     assert response.status_code == 200, response.get_json()
@@ -545,14 +544,8 @@
     variables = {"orderBy": "AgentGroupId", "sort": "Asc"}
     ubjson_data = ubjson.dumpb({"query": query, "variables": variables})
 
-<<<<<<< HEAD
-    response = client.post(
+    response = authenticated_flask_client.post(
         "/graphql", data=ubjson_data, headers={"Content-Type": "application/ubjson"}
-=======
-    response = authenticated_flask_client.post(
-        "/graphql",
-        json={"query": query, "variables": {"orderBy": "AgentGroupId", "sort": "Asc"}},
->>>>>>> a99b783a
     )
 
     assert response.status_code == 200, ubjson.loadb(response.data)
@@ -628,13 +621,8 @@
     variables = {"agentGroupIds": [1]}
     ubjson_data = ubjson.dumpb({"query": query, "variables": variables})
 
-<<<<<<< HEAD
-    response = client.post(
+    response = authenticated_flask_client.post(
         "/graphql", data=ubjson_data, headers={"Content-Type": "application/ubjson"}
-=======
-    response = authenticated_flask_client.post(
-        "/graphql", json={"query": query, "variables": {"agentGroupIds": [1]}}
->>>>>>> a99b783a
     )
 
     assert response.status_code == 200, ubjson.loadb(response.data)
@@ -735,7 +723,32 @@
     assert page_info["hasNext"] is False
 
 
-<<<<<<< HEAD
+def testQueryMultipleScans_whenApiKeyIsInvalid_returnUnauthorized(
+    unauthenticated_flask_client: testing.FlaskClient, ios_scans: models.Scan
+) -> None:
+    """Test query for multiple scans when the API key is invalid."""
+    query = """
+        query Scans {
+            scans {
+                scans {
+                    id
+                    title
+                    asset
+                    progress
+                    createdTime
+                }
+            }
+        }
+    """
+
+    response = unauthenticated_flask_client.post(
+        "/graphql", json={"query": query}, headers={"X-API-KEY": "invalid"}
+    )
+
+    assert response.status_code == 401
+    assert response.get_json()["error"] == "Unauthorized"
+
+
 def testPublishAgentGroupMutation_always_shouldPublishAgentGroup(
     client: testing.FlaskClient,
 ) -> None:
@@ -839,30 +852,4 @@
     )
 
     assert response.status_code == 200, response.get_json()
-    assert response.get_json()["errors"][0]["message"] == "AgentGroup not found."
-=======
-def testQueryMultipleScans_whenApiKeyIsInvalid_returnUnauthorized(
-    unauthenticated_flask_client: testing.FlaskClient, ios_scans: models.Scan
-) -> None:
-    """Test query for multiple scans when the API key is invalid."""
-    query = """
-        query Scans {
-            scans {
-                scans {
-                    id
-                    title
-                    asset
-                    progress
-                    createdTime
-                }
-            }
-        }
-    """
-
-    response = unauthenticated_flask_client.post(
-        "/graphql", json={"query": query}, headers={"X-API-KEY": "invalid"}
-    )
-
-    assert response.status_code == 401
-    assert response.get_json()["error"] == "Unauthorized"
->>>>>>> a99b783a
+    assert response.get_json()["errors"][0]["message"] == "AgentGroup not found."