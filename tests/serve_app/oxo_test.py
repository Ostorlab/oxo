--- conflicted
+++ resolved
@@ -2783,13 +2783,9 @@
             assert arg_type == oxo_mutation_args[arg_name]
 
 
-<<<<<<< HEAD
 @pytest.mark.skip(
     reason="Asset type needs to be aligned (https://github.com/Ostorlab/oxo/pull/713)."
 )
-=======
-@pytest.mark.skip(reason="Schema not complete on RE_OXO.")
->>>>>>> d5a479fb
 def testOxoSchemaReOxoSchemas_whenQueries_schemasShouldBeSimilar() -> None:
     """Ensure the `Queries` in the OxO Schema & RE_OxO schema are similar."""
 
@@ -2964,36 +2960,6 @@
             assert field_type == oxo_output_types[type_name][field_name]
 
 
-<<<<<<< HEAD
-def testQueryScan_always_shouldReturnScanWithAgentGroup(
-    authenticated_flask_client: testing.FlaskClient, scan_with_agent_group: models.Scan
-) -> None:
-    """Test query for scan with agent group."""
-
-    query = """
-        query scan($scanId: Int) {
-  scan(scanId:$scanId) {
-    id
-    agentGroup{
-      id
-      name
-    }
-  }
-}
-    """
-
-    response = authenticated_flask_client.post(
-        "/graphql",
-        json={"query": query, "variables": {"scanId": scan_with_agent_group.id}},
-    )
-
-    assert response.status_code == 200, response.get_json()
-    assert response.get_json()["data"]["scan"]["id"] == str(scan_with_agent_group.id)
-    assert response.get_json()["data"]["scan"]["agentGroup"]["id"] == str(
-        scan_with_agent_group.agent_group_id
-    )
-    assert response.get_json()["data"]["scan"]["agentGroup"]["name"] == "Agent Group 1"
-=======
 def testPublishAgentGroup_withoutNameAndAgentArgs_shouldPersistAgentGroup(
     authenticated_flask_client: testing.FlaskClient,
     mocker: plugin.MockerFixture,
@@ -3048,4 +3014,33 @@
     assert len(ag["agents"]["agents"]) == 1
     assert ag["agents"]["agents"][0]["key"] == "agent_key"
     assert len(ag["agents"]["agents"][0]["args"]["args"]) == 0
->>>>>>> d5a479fb
+
+
+def testQueryScan_always_shouldReturnScanWithAgentGroup(
+    authenticated_flask_client: testing.FlaskClient, scan_with_agent_group: models.Scan
+) -> None:
+    """Test query for scan with agent group."""
+
+    query = """
+        query scan($scanId: Int) {
+  scan(scanId:$scanId) {
+    id
+    agentGroup{
+      id
+      name
+    }
+  }
+}
+    """
+
+    response = authenticated_flask_client.post(
+        "/graphql",
+        json={"query": query, "variables": {"scanId": scan_with_agent_group.id}},
+    )
+
+    assert response.status_code == 200, response.get_json()
+    assert response.get_json()["data"]["scan"]["id"] == str(scan_with_agent_group.id)
+    assert response.get_json()["data"]["scan"]["agentGroup"]["id"] == str(
+        scan_with_agent_group.agent_group_id
+    )
+    assert response.get_json()["data"]["scan"]["agentGroup"]["name"] == "Agent Group 1"