--- conflicted
+++ resolved
@@ -820,7 +820,6 @@
     assert response.get_json()["error"] == "Unauthorized"
 
 
-<<<<<<< HEAD
 def testCreateAsset_androidStore_createsNewAsset(
     authenticated_flask_client: testing.FlaskClient, clean_db: None
 ) -> None:
@@ -1196,7 +1195,8 @@
     assert resp.status_code == 200, resp.get_json()
     assert "errors" in resp.get_json()
     assert resp.get_json()["errors"][0]["message"] == "Asset input is missing."
-=======
+
+
 def testStopScanMutation_whenScanIsRunning_shouldStopScan(
     authenticated_flask_client: testing.FlaskClient,
     in_progress_web_scan: models.Scan,
@@ -1260,5 +1260,4 @@
 
     assert response.status_code == 200, response.get_json()
     response_json = response.get_json()
-    assert response_json["errors"][0]["message"] == "Scan not found."
->>>>>>> 30e263a3
+    assert response_json["errors"][0]["message"] == "Scan not found."