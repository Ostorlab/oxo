"""Agent class unit tests."""
import datetime
import json
import logging
import multiprocessing as mp
import pathlib
import time
import uuid
import signal
import sys
import os

import pytest
from pytest_mock import plugin

from ostorlab.agent import agent
from ostorlab.agent import definitions as agent_definitions
from ostorlab.agent.message import message as agent_message
from ostorlab.runtimes import definitions as runtime_definitions
from ostorlab.testing import agent as agent_testing
from ostorlab.utils import defintions as utils_definitions
from ostorlab.utils import system

logger = logging.getLogger(__name__)


@pytest.mark.timeout(60)
@pytest.mark.docker
def testAgent_whenAnAgentSendAMessageFromStartAgent_listeningToMessageReceivesIt(
    mq_service, redis_service
):
    """The setup of this test seems complicated, but it is the most robust implementation iteration.

    The test also tests for many things at the same time, like start and process lifecycle, message emit and message
    serialization.

    The test defines two agent, a start-only agent that sends a ping and a process-only agent the listens for pings.
    The process agent is start first as a dedicated process to start listening. Once a message is received, a
    multiprocess event is set to True.

    After 1 seconds, all processes are terminated and the event is checked.
    """
    mp_event = mp.Event()

    class StartTestAgent(agent.Agent):
        def start(self) -> None:
            self.emit(
                "v3.healthcheck.ping",
                {"body": f"from test agent at {datetime.datetime.now()}"},
            )

    class ProcessTestAgent(agent.Agent):
        def process(self, message: agent_message.Message) -> None:
            logger.info("process is called, setting event")
            mp_event.set()

    start_agent = StartTestAgent(
        agent_definitions.AgentDefinition(
            name="start_test_agent", out_selectors=["v3.healthcheck.ping"]
        ),
        runtime_definitions.AgentSettings(
            key="agent/ostorlab/start_test_agent",
            bus_url="amqp://guest:guest@localhost:5672/",
            bus_exchange_topic="ostorlab_test",
            healthcheck_port=5301,
        ),
    )
    process_agent = ProcessTestAgent(
        agent_definitions.AgentDefinition(
            name="process_test_agent", in_selectors=["v3.healthcheck.ping"]
        ),
        runtime_definitions.AgentSettings(
            key="agent/ostorlab/process_test_agent",
            bus_url="amqp://guest:guest@localhost:5672/",
            bus_exchange_topic="ostorlab_test",
            healthcheck_port=5302,
        ),
    )

    mp_event.clear()
    process_agent_t = mp.Process(target=process_agent.run)
    process_agent_t.start()
    time.sleep(1)
    start_agent_t = mp.Process(target=start_agent.run)
    start_agent_t.start()
    time.sleep(1)
    process_agent_t.terminate()
    start_agent_t.terminate()

    assert mp_event.is_set() is True


def testAgentMain_whenPassedArgsAreValid_runsAgent(mocker):
    """Test agent main with proper arguments, agent runs."""

    class SampleAgent(agent.Agent):
        """Sample agent"""

    mocker.patch("ostorlab.agent.agent.Agent.__init__", return_value=None)
    mocker.patch("ostorlab.agent.agent.Agent.run", return_value=None)
    mocker.patch.object(
        agent,
        "AGENT_DEFINITION_PATH",
        str(pathlib.Path(__file__).parent / "dummyagent.yaml"),
    )

    SampleAgent.main(
        ["--settings", str(pathlib.Path(__file__).parent / "settings.binproto")]
    )

    SampleAgent.run.assert_called()
    SampleAgent.__init__.assert_called()


def testAgentMain_withNonExistingFile_exits(mocker):
    """Test agent when missing definition or settings files to ensure the command exits."""

    class SampleAgent(agent.Agent):
        """Sample agent"""

    mocker.patch("ostorlab.agent.agent.Agent.__init__", return_value=None)
    mocker.patch("ostorlab.agent.agent.Agent.run", return_value=None)
    with pytest.raises(SystemExit) as wrapper_exception:
        SampleAgent.main(["--definition", "random", "--settings", "random"])

        SampleAgent.run.assert_not_called()
        SampleAgent.__init__.assert_not_called()
        assert wrapper_exception.type == SystemExit
        assert wrapper_exception.value.code == 42


def testAgent_withDefaultAndSettingsArgs_returnsExpectedArgs(agent_mock):
    class TestAgent(agent.Agent):
        """Test Agent"""

    test_agent = TestAgent(
        agent_definitions.AgentDefinition(
            name="start_test_agent",
            out_selectors=["v3.healthcheck.ping"],
            args=[
                {"name": "color", "type": "string", "value": None},
                {"name": "speed", "type": "string", "value": b"fast"},
            ],
        ),
        runtime_definitions.AgentSettings(
            key="agent/ostorlab/start_test_agent",
            bus_url="amqp://guest:guest@localhost:5672/",
            bus_exchange_topic="ostorlab_test",
            healthcheck_port=5301,
            args=[
                utils_definitions.Arg(name="speed", type="binary", value=b"slow"),
                utils_definitions.Arg(
                    name="color", type="string", value=json.dumps("red").encode()
                ),
            ],
        ),
    )

    assert test_agent.args == {"color": "red", "speed": b"slow"}


@pytest.mark.xfail(reason="OS-5119: Awaiting deprecation.")
def testAgent_withArgMissingFromDefinition_raisesException(agent_mock):
    class TestAgent(agent.Agent):
        """Test Agent"""

    test_agent = TestAgent(
        agent_definitions.AgentDefinition(
            name="start_test_agent",
            out_selectors=["v3.healthcheck.ping"],
            args=[
                {"name": "color", "type": "string", "value": None},
                {"name": "speed", "type": "string", "value": b"fast"},
            ],
        ),
        runtime_definitions.AgentSettings(
            key="agent/ostorlab/start_test_agent",
            bus_url="amqp://guest:guest@localhost:5672/",
            bus_exchange_topic="ostorlab_test",
            healthcheck_port=5301,
            args=[
                utils_definitions.Arg(name="speed", type="binary", value=b"slow"),
                utils_definitions.Arg(
                    name="color", type="string", value=json.dumps("red").encode()
                ),
                utils_definitions.Arg(
                    name="force", type="string", value=json.dumps("strong").encode()
                ),
            ],
        ),
    )

    assert test_agent.args == {"color": "red", "speed": b"slow"}


def testEmit_whenEmitFromNoProcess_willSendTheAgentNameInControlAgents(
    agent_run_mock: agent_testing.AgentRunInstance,
) -> None:
    """Test emit is adding the agent in the control message."""

    class TestAgent(agent.Agent):
        """Helper class to test OpenTelemetry mixin implementation."""

        def process(self, message: agent_message.Message) -> None:
            pass

    agent_definition = agent_definitions.AgentDefinition(
        name="some_name", out_selectors=["v3.report.vulnerability"]
    )
    agent_settings = runtime_definitions.AgentSettings(
        key="some_key",
    )
    test_agent = TestAgent(
        agent_definition=agent_definition, agent_settings=agent_settings
    )

    technical_detail = """Lorem Ipsum is simply dummy text of the printing and typesetting industry. Lorem Ipsum
    has been the standard dummy text ever since the 1500s, when an unknown printer took a galley of type and
    scrambled it to make a type specimen book. when an unknown printer took a galley of type and scrambled it to
    make a type specimen book. """
    test_agent.emit(
        "v3.report.vulnerability",
        {
            "title": "some_title",
            "technical_detail": technical_detail,
            "risk_rating": "MEDIUM",
        },
    )

    assert len(agent_run_mock.control_messages) > 0
    assert agent_run_mock.control_messages[0].data["control"]["agents"] == ["some_name"]


def testProcessMessage_whenCyclicMaxIsSet_callbackCalled(
    agent_run_mock: agent_testing.AgentRunInstance, mocker
) -> None:
    """When cyclic limit is set, the process should trigger a callback."""

    process_mock = mocker.Mock()

    class TestAgent(agent.Agent):
        """Helper class to test OpenTelemetry mixin implementation."""

        def process(self, message: agent_message.Message) -> None:
            pass

        def on_max_cyclic_process_reached(self, message: agent_message.Message) -> None:
            process_mock(message)

    agent_definition = agent_definitions.AgentDefinition(
        name="agentX",
        out_selectors=["v3.report.vulnerability"],
    )
    agent_settings = runtime_definitions.AgentSettings(
        key="some_key",
        cyclic_processing_limit=2,
    )
    test_agent = TestAgent(
        agent_definition=agent_definition, agent_settings=agent_settings
    )
    actual_message = agent_message.Message.from_data(
        "v3.healthcheck.ping",
        {
            "body": "Hello, can you hear me?",
        },
    )
    control_message = agent_message.Message.from_data(
        "v3.control",
        {
            "control": {"agents": ["agentY", "agentX", "agentX", "agentX"]},
            "message": actual_message.raw,
        },
    )

    test_agent.process_message(
        f"v3.healthcheck.ping.{uuid.uuid4()}", control_message.raw
    )

    assert process_mock.called is True


def testProcessMessage_whenCyclicMaxIsSetFromDefaultProtoValue_callbackNotCalled(
    agent_run_mock: agent_testing.AgentRunInstance, mocker
) -> None:
    """When cyclic limit is not set, the proto default value is 0, the agent behavior must not trigger a callback."""

    process_mock = mocker.Mock()

    class TestAgent(agent.Agent):
        """Helper class to test OpenTelemetry mixin implementation."""

        def process(self, message: agent_message.Message) -> None:
            pass

        def on_max_cyclic_process_reached(self, message: agent_message.Message) -> None:
            process_mock(message)

    agent_definition = agent_definitions.AgentDefinition(
        name="agentX",
        out_selectors=["v3.report.vulnerability"],
    )
    agent_settings = runtime_definitions.AgentSettings.from_proto(
        runtime_definitions.AgentSettings(
            key="some_key",
        ).to_raw_proto()
    )
    test_agent = TestAgent(
        agent_definition=agent_definition, agent_settings=agent_settings
    )

    technical_detail = """Lorem Ipsum is simply dummy text of the printing and typesetting industry. Lorem Ipsum
        has been the standard dummy text ever since the 1500s, when an unknown printer took a galley of type and
        scrambled it to make a type specimen book. when an unknown printer took a galley of type and scrambled it to
        make a type specimen book. """
    vuln_message = agent_message.Message.from_data(
        "v3.report.vulnerability",
        {
            "title": "some_title",
            "technical_detail": technical_detail,
            "risk_rating": "MEDIUM",
        },
    )

    message = agent_message.Message.from_data(
        "v3.control",
        {
            "control": {"agents": ["agentY", "agentX", "agentX", "agentX"]},
            "message": vuln_message.raw,
        },
    )

    test_agent.process_message(f"v3.report.vulnerability.{uuid.uuid4()}", message.raw)

    assert process_mock.called is False


def testProcessMessage_whenExceptionRaised_shouldLogErrorWithMessageAndSystemLoad(
    agent_run_mock: agent_testing.AgentRunInstance,
    mocker: plugin.MockerFixture,
) -> None:
    """When an exception is raised, the agent should log the exception, the message that was processed,
    and details about the current state of the system such as cpu, ram..."""

    logger_error = mocker.patch("logging.Logger.error")

    class TestAgent(agent.Agent):
        """Helper class to test OpenTelemetry mixin implementation."""

        def process(self, message: agent_message.Message) -> None:
            raise ValueError("some error")

    agent_definition = agent_definitions.AgentDefinition(
        name="agentX",
        out_selectors=["v3.report.vulnerability"],
    )
    agent_settings = runtime_definitions.AgentSettings.from_proto(
        runtime_definitions.AgentSettings(
            key="some_key",
        ).to_raw_proto()
    )
    test_agent = TestAgent(
        agent_definition=agent_definition, agent_settings=agent_settings
    )
    actual_message = agent_message.Message.from_data(
        "v3.healthcheck.ping",
        {
            "body": "Hello, can you hear me?",
        },
    )
    control_message = agent_message.Message.from_data(
        "v3.control",
        {
            "control": {"agents": ["agentY", "agentX", "agentX", "agentX"]},
            "message": actual_message.raw,
        },
    )

    test_agent.process_message(
        f"v3.healthcheck.ping.{uuid.uuid4()}", control_message.raw
    )

    assert logger_error.call_count == 3
    assert "System Info: %s" in logger_error.call_args_list[0][0][0]
    assert (
        isinstance(logger_error.call_args_list[0][0][1], system.SystemLoadInfo) is True
    )
    assert (
        isinstance(logger_error.call_args_list[1][0][1], agent_message.Message) is True
    )
    assert logger_error.call_args_list[1][0][1].selector == "v3.healthcheck.ping"
    assert (
        logger_error.call_args_list[1][0][1].data["body"] == "Hello, can you hear me?"
    )
    assert isinstance(logger_error.call_args_list[2][0][1], ValueError) is True
    assert "some error" in logger_error.call_args_list[2][0][1].args[0]


def testProcessMessage_whenExceptionRaisedAndPsutilNotAvailable_shouldLogErrorWithMessageAndNoSystemLoad(
    agent_run_mock: agent_testing.AgentRunInstance,
    mocker: plugin.MockerFixture,
) -> None:
    """When trying to get system load information and psutil is not available, the agent should log the exception,"""

    logger_error = mocker.patch("logging.Logger.error")
    mocker.patch("psutil.virtual_memory", side_effect=ImportError())

    class TestAgent(agent.Agent):
        """Helper class to test OpenTelemetry mixin implementation."""

        def process(self, message: agent_message.Message) -> None:
            raise ValueError("some error")

    agent_definition = agent_definitions.AgentDefinition(
        name="agentX",
        out_selectors=["v3.report.vulnerability"],
    )
    agent_settings = runtime_definitions.AgentSettings.from_proto(
        runtime_definitions.AgentSettings(
            key="some_key",
        ).to_raw_proto()
    )
    test_agent = TestAgent(
        agent_definition=agent_definition, agent_settings=agent_settings
    )
    actual_message = agent_message.Message.from_data(
        "v3.healthcheck.ping",
        {
            "body": "Hello, can you hear me?",
        },
    )
    control_message = agent_message.Message.from_data(
        "v3.control",
        {
            "control": {"agents": ["agentY", "agentX", "agentX", "agentX"]},
            "message": actual_message.raw,
        },
    )

    test_agent.process_message(
        f"v3.healthcheck.ping.{uuid.uuid4()}", control_message.raw
    )

    assert logger_error.call_count == 2
    assert (
        isinstance(logger_error.call_args_list[0][0][1], agent_message.Message) is True
    )
    assert logger_error.call_args_list[0][0][1].selector == "v3.healthcheck.ping"
    assert (
        logger_error.call_args_list[0][0][1].data["body"] == "Hello, can you hear me?"
    )
    assert isinstance(logger_error.call_args_list[1][0][1], ValueError) is True
    assert "some error" in logger_error.call_args_list[1][0][1].args[0]


@pytest.mark.skipif(sys.platform == "win32", reason="Does not run on windows")
def testAgentAtExist_whenTerminationSignalIsSent_shouldInterceptSignalExecuteAtExistAndExit(
    agent_run_mock: agent_testing.AgentRunInstance,
    mocker: plugin.MockerFixture,
    ping_message: agent_message.Message,
) -> None:
    """Ensuring the execution of the `at_exit` method in the case of unexpected agent termination."""
    mp_event = mp.Event()

    class TestAgent(agent.Agent):
        """Helper class to test Agent at exit implementation."""

        def __init__(self, agent_definition, agent_settings, mp_event) -> None:
            super().__init__(agent_definition, agent_settings)
            self.mp_event = mp_event

        def process(self, message: agent_message.Message) -> None:
            del message
            time.sleep(2000)

        def at_exit(self) -> None:
            self.mp_event.set()

    agent_definition = agent_definitions.AgentDefinition(
        name="agentX",
        out_selectors=["v3.report.vulnerability"],
    )
    agent_settings = runtime_definitions.AgentSettings.from_proto(
        runtime_definitions.AgentSettings(
            key="testing_agent",
        ).to_raw_proto()
    )

    def run_agent(agent_definition, agent_settings, message, mp_event):
        """method responsible for running the test agent inside a process."""
        test_agent = TestAgent(
            agent_definition=agent_definition,
            agent_settings=agent_settings,
            mp_event=mp_event,
        )
        test_agent.process(message)

    agent_process = mp.Process(
        target=run_agent,
        args=(
            agent_definition,
            agent_settings,
            ping_message,
            mp_event,
        ),
        daemon=False,
    )
    mp_event.clear()
    agent_process.start()
    time.sleep(3)
    os.kill(agent_process.pid, signal.SIGTERM)
    agent_process.join()

    assert mp_event.is_set() is True


def testProcessMessage_whenProcessingDepthLimitIsReached_callbackCalled(
    agent_run_mock: agent_testing.AgentRunInstance, mocker: plugin.MockerFixture
) -> None:
    """When processing depth limit is set and the limit is reached, the process should trigger a callback."""

    on_max_depth_process_reached_mock = mocker.Mock()

    class TestAgent(agent.Agent):
        """Helper class to test the max processing depth limit implementation."""

        def process(self, message: agent_message.Message) -> None:
            pass

        def on_max_depth_process_reached(self, message: agent_message.Message) -> None:
            on_max_depth_process_reached_mock(message)

    agent_definition = agent_definitions.AgentDefinition(
        name="agentX",
        out_selectors=["v3.report.vulnerability"],
    )
    agent_settings = runtime_definitions.AgentSettings(
        key="some_key",
        depth_processing_limit=3,
    )
    test_agent = TestAgent(
        agent_definition=agent_definition, agent_settings=agent_settings
    )
    actual_message = agent_message.Message.from_data(
        "v3.healthcheck.ping",
        {
            "body": "Hello, can you hear me?",
        },
    )
    control_message = agent_message.Message.from_data(
        "v3.control",
        {
            "control": {"agents": ["agent1", "agent2", "agent3", "agent4"]},
            "message": actual_message.raw,
        },
    )

    test_agent.process_message(
        f"v3.healthcheck.ping.{uuid.uuid4()}", control_message.raw
    )

    assert on_max_depth_process_reached_mock.called is True


def testProcessMessage_whenProcessingDepthLimitIsSetAndLimitNotReached_callbackNotCalled(
    agent_run_mock: agent_testing.AgentRunInstance, mocker: plugin.MockerFixture
) -> None:
    """When processing depth limit is set, the process should not trigger a callback if limit is not reached."""

    on_max_depth_process_reached_mock = mocker.Mock()

    class TestAgent(agent.Agent):
        """Helper class to test the max processing depth limit implementation."""

        def process(self, message: agent_message.Message) -> None:
            pass

        def on_max_depth_process_reached(self, message: agent_message.Message) -> None:
            on_max_depth_process_reached_mock(message)

    agent_definition = agent_definitions.AgentDefinition(
        name="agentX",
        out_selectors=["v3.report.vulnerability"],
    )
    agent_settings = runtime_definitions.AgentSettings(
        key="some_key",
        depth_processing_limit=3,
    )
    test_agent = TestAgent(
        agent_definition=agent_definition, agent_settings=agent_settings
    )
    actual_message = agent_message.Message.from_data(
        "v3.healthcheck.ping",
        {
            "body": "Hello, can you hear me?",
        },
    )
    control_message = agent_message.Message.from_data(
        "v3.control",
        {
            "control": {"agents": ["agent1", "agent2"]},
            "message": actual_message.raw,
        },
    )

    test_agent.process_message(
        f"v3.healthcheck.ping.{uuid.uuid4()}", control_message.raw
    )

    assert on_max_depth_process_reached_mock.called is False


def testProcessMessage_whenProcessingDepthLimitIsSetFromDefaultProtoValue_callbackNotCalled(
    agent_run_mock: agent_testing.AgentRunInstance, mocker: plugin.MockerFixture
) -> None:
    """When processing depth limit is not set, the proto default value is 0,
    the agent behavior must not trigger a callback."""

    on_max_depth_process_reached_mock = mocker.Mock()

    class TestAgent(agent.Agent):
        """Helper class to test the max processing depth limit implementation."""

        def process(self, message: agent_message.Message) -> None:
            pass

        def on_max_depth_process_reached(self, message: agent_message.Message) -> None:
            on_max_depth_process_reached_mock(message)

    agent_definition = agent_definitions.AgentDefinition(
        name="agentX",
        out_selectors=["v3.report.vulnerability"],
    )
    agent_settings = runtime_definitions.AgentSettings.from_proto(
        runtime_definitions.AgentSettings(
            key="some_key",
        ).to_raw_proto()
    )
    test_agent = TestAgent(
        agent_definition=agent_definition, agent_settings=agent_settings
    )
    actual_message = agent_message.Message.from_data(
        "v3.healthcheck.ping",
        {
            "body": "Hello, can you hear me?",
        },
    )
    control_message = agent_message.Message.from_data(
        "v3.control",
        {
            "control": {"agents": ["agent1", "agent2", "agent3", "agent4"]},
            "message": actual_message.raw,
        },
    )

    test_agent.process_message(
        f"v3.report.vulnerability.{uuid.uuid4()}", control_message.raw
    )

    assert on_max_depth_process_reached_mock.called is False


def testProcessMessage_whenProcessingDepthLimitIsReached_dropMessage(
    agent_run_mock: agent_testing.AgentRunInstance, mocker: plugin.MockerFixture
) -> None:
    """When processing depth limit is set and the limit is reached, the message should be dropped."""

    process_mock = mocker.Mock()
    on_max_depth_process_reached_mock = mocker.Mock()

    class TestAgent(agent.Agent):
        """Helper class to test the max processing depth limit implementation."""

        def process(self, message: agent_message.Message) -> None:
            process_mock(message)

        def on_max_depth_process_reached(self, message: agent_message.Message) -> None:
            on_max_depth_process_reached_mock(message)

    agent_definition = agent_definitions.AgentDefinition(
        name="agentX",
        out_selectors=["v3.report.vulnerability"],
    )
    agent_settings = runtime_definitions.AgentSettings(
        key="some_key",
        depth_processing_limit=3,
    )
    test_agent = TestAgent(
        agent_definition=agent_definition, agent_settings=agent_settings
    )
    actual_message = agent_message.Message.from_data(
        "v3.healthcheck.ping",
        {
            "body": "Hello, can you hear me?",
        },
    )
    control_message = agent_message.Message.from_data(
        "v3.control",
        {
            "control": {"agents": ["agent1", "agent2", "agent3", "agent4"]},
            "message": actual_message.raw,
        },
    )

    test_agent.process_message(
        f"v3.healthcheck.ping.{uuid.uuid4()}", control_message.raw
    )

    assert on_max_depth_process_reached_mock.called is True
    assert process_mock.called is False


def testProcessMessage_whenAgentIsAccepted_shouldProcessMessage(
    agent_run_mock: agent_testing.AgentRunInstance, mocker: plugin.MockerFixture
) -> None:
    """When the agent is in the list of accepted agents, message should be processed."""

    process_mock = mocker.Mock()

    class TestAgent(agent.Agent):
        """Helper class to test the accepted agents implementation."""

        def process(self, message: agent_message.Message) -> None:
            process_mock(message)

    agent_definition = agent_definitions.AgentDefinition(
        name="main_agent",
        out_selectors=["v3.report.vulnerability"],
    )
    agent_settings = runtime_definitions.AgentSettings(
        key="agent/org/main_agent",
        accepted_agents=["agent1", "agent2", "agent3"],
    )
    test_agent = TestAgent(
        agent_definition=agent_definition, agent_settings=agent_settings
    )
    actual_message = agent_message.Message.from_data(
        "v3.healthcheck.ping",
        {
            "body": "Hello, can you process me?",
        },
    )
    control_message = agent_message.Message.from_data(
        "v3.control",
        {
            "control": {"agents": ["agent4", "agent5", "agent2"]},
            "message": actual_message.raw,
        },
    )

    test_agent.process_message(
        f"v3.healthcheck.ping.{uuid.uuid4()}", control_message.raw
    )

    assert process_mock.called is True


def testProcessMessage_whenAgentNotAccepted_shouldNotProcessMessage(
    agent_run_mock: agent_testing.AgentRunInstance, mocker: plugin.MockerFixture
) -> None:
    """When the agent is not in the list of accepted agents, the message should not be processed."""

    process_mock = mocker.Mock()

    class TestAgent(agent.Agent):
        """Helper class to test the accepted agents implementation."""

        def process(self, message: agent_message.Message) -> None:
            process_mock(message)

    agent_definition = agent_definitions.AgentDefinition(
        name="main_agent",
        out_selectors=["v3.report.vulnerability"],
    )
    agent_settings = runtime_definitions.AgentSettings(
        key="agent/org/main_agent",
        accepted_agents=["agent1", "agent2", "agent3"],
    )
    test_agent = TestAgent(
        agent_definition=agent_definition, agent_settings=agent_settings
    )
    actual_message = agent_message.Message.from_data(
        "v3.healthcheck.ping",
        {
            "body": "Hello, can you process me?",
        },
    )
    control_message = agent_message.Message.from_data(
        "v3.control",
        {
            "control": {"agents": ["agent4", "agent5", "agent6"]},
            "message": actual_message.raw,
        },
    )

    test_agent.process_message(
        f"v3.healthcheck.ping.{uuid.uuid4()}", control_message.raw
    )

    assert process_mock.called is False


def testProcessMessage_whenAcceptedAgentsNotSet_shouldProcessMessage(
    agent_run_mock: agent_testing.AgentRunInstance, mocker: plugin.MockerFixture
) -> None:
    """When the accepted agents is not set, the message should be processed."""

    process_mock = mocker.Mock()

    class TestAgent(agent.Agent):
        """Helper class to test that the message is processed when the accepted agents is not set."""

        def process(self, message: agent_message.Message) -> None:
            process_mock(message)

    agent_definition = agent_definitions.AgentDefinition(
        name="main_agent",
        out_selectors=["v3.report.vulnerability"],
    )
    agent_settings = runtime_definitions.AgentSettings(
        key="agent/org/main_agent",
    )
    test_agent = TestAgent(
        agent_definition=agent_definition, agent_settings=agent_settings
    )
    actual_message = agent_message.Message.from_data(
        "v3.healthcheck.ping",
        {
            "body": "Hello, can you process me?",
        },
    )
    control_message = agent_message.Message.from_data(
        "v3.control",
        {
            "control": {"agents": ["agent4", "agent5", "agent6"]},
            "message": actual_message.raw,
        },
    )

    test_agent.process_message(
        f"v3.healthcheck.ping.{uuid.uuid4()}", control_message.raw
    )

<<<<<<< HEAD
    assert on_agent_not_accepted_error_mock.called is False
    assert process_mock.called is True


def testProcessMessage_whenExtendedInSelectorsNotSet_shouldNotUpdateInSelectors(
    agent_run_mock: agent_testing.AgentRunInstance, mocker: plugin.MockerFixture
) -> None:
    """When the extended_in_selectors list is not set, the in selectors should not be updated."""

    process_mock = mocker.Mock()

    class TestAgent(agent.Agent):
        """Helper class to test that the in selectors is not updated when the extended_in_selectors list is not set."""

        def process(self, message: agent_message.Message) -> None:
            process_mock(message)

    agent_definition = agent_definitions.AgentDefinition(
        name="main_agent",
        in_selectors=["v3.healthcheck.ping", "v3.asset.file"],
        out_selectors=["v3.report.vulnerability"],
    )
    agent_settings = runtime_definitions.AgentSettings(
        key="agent/org/main_agent",
    )
    test_agent = TestAgent(
        agent_definition=agent_definition, agent_settings=agent_settings
    )
    actual_message = agent_message.Message.from_data(
        "v3.healthcheck.ping",
        {
            "body": "Hello, can you process me?",
        },
    )
    control_message = agent_message.Message.from_data(
        "v3.control",
        {
            "control": {"agents": ["agent4", "agent5", "agent6"]},
            "message": actual_message.raw,
        },
    )

    test_agent.process_message(
        f"v3.healthcheck.ping.{uuid.uuid4()}", control_message.raw
    )

    assert len(test_agent.in_selectors) == 2
    assert "v3.healthcheck.ping" in test_agent.in_selectors
    assert "v3.asset.file" in test_agent.in_selectors
    assert process_mock.called is True


def testProcessMessage_whenExtendedInSelectorsSet_shouldUpdateInSelectors(
    agent_run_mock: agent_testing.AgentRunInstance, mocker: plugin.MockerFixture
) -> None:
    """When the extended_in_selectors list is set, the in selectors should be updated."""

    process_mock = mocker.Mock()

    class TestAgent(agent.Agent):
        """Helper class to test that the in selectors is updated when the extended_in_selectors list is set."""

        def process(self, message: agent_message.Message) -> None:
            process_mock(message)

    agent_definition = agent_definitions.AgentDefinition(
        name="main_agent",
        in_selectors=["v3.healthcheck.ping", "v3.asset.file"],
        out_selectors=["v3.report.vulnerability"],
    )
    agent_settings = runtime_definitions.AgentSettings(
        key="agent/org/main_agent",
        extended_in_selectors=["v3.asset.ip", "v3.asset.file.ios.ipa"],
    )
    test_agent = TestAgent(
        agent_definition=agent_definition, agent_settings=agent_settings
    )
    actual_message = agent_message.Message.from_data(
        "v3.healthcheck.ping",
        {
            "body": "Hello, can you process me?",
        },
    )
    control_message = agent_message.Message.from_data(
        "v3.control",
        {
            "control": {"agents": ["agent4", "agent5", "agent6"]},
            "message": actual_message.raw,
        },
    )

    test_agent.process_message(
        f"v3.healthcheck.ping.{uuid.uuid4()}", control_message.raw
    )

    assert len(test_agent.in_selectors) == 3
    assert "v3.healthcheck.ping" in test_agent.in_selectors
    assert "v3.asset.file.ios.ipa" in test_agent.in_selectors
    assert "v3.asset.ip" in test_agent.in_selectors
    assert process_mock.called is True


def testProcessMessage_whenExtendedInSelectorsContainsDuplicates_shouldUpdateInSelectorsWithUniqueValues(
    agent_run_mock: agent_testing.AgentRunInstance, mocker: plugin.MockerFixture
) -> None:
    """When the extended in selectors contains duplicates, the in selectors should be updated with unique values."""

    process_mock = mocker.Mock()

    class TestAgent(agent.Agent):
        """Helper class to test that the in selectors is updated with unique values when the extended in selectors
        contains duplicates."""

        def process(self, message: agent_message.Message) -> None:
            process_mock(message)

    agent_definition = agent_definitions.AgentDefinition(
        name="main_agent",
        in_selectors=["v3.healthcheck.ping", "v3.asset.file"],
        out_selectors=["v3.report.vulnerability"],
    )
    agent_settings = runtime_definitions.AgentSettings(
        key="agent/org/main_agent",
        extended_in_selectors=[
            "v3.asset.ip",
            "v3.asset.file.ios.ipa",
            "v3.asset.file.ios.ipa",
        ],
    )
    test_agent = TestAgent(
        agent_definition=agent_definition, agent_settings=agent_settings
    )
    actual_message = agent_message.Message.from_data(
        "v3.healthcheck.ping",
        {
            "body": "Hello, can you process me?",
        },
    )
    control_message = agent_message.Message.from_data(
        "v3.control",
        {
            "control": {"agents": ["agent4", "agent5", "agent6"]},
            "message": actual_message.raw,
        },
    )

    test_agent.process_message(
        f"v3.healthcheck.ping.{uuid.uuid4()}", control_message.raw
    )

    assert len(test_agent.in_selectors) == 3
    assert "v3.healthcheck.ping" in test_agent.in_selectors
    assert "v3.asset.file.ios.ipa" in test_agent.in_selectors
    assert "v3.asset.ip" in test_agent.in_selectors
=======
>>>>>>> fd153a1d
    assert process_mock.called is True<|MERGE_RESOLUTION|>--- conflicted
+++ resolved
@@ -840,8 +840,6 @@
         f"v3.healthcheck.ping.{uuid.uuid4()}", control_message.raw
     )
 
-<<<<<<< HEAD
-    assert on_agent_not_accepted_error_mock.called is False
     assert process_mock.called is True
 
 
@@ -995,6 +993,4 @@
     assert "v3.healthcheck.ping" in test_agent.in_selectors
     assert "v3.asset.file.ios.ipa" in test_agent.in_selectors
     assert "v3.asset.ip" in test_agent.in_selectors
-=======
->>>>>>> fd153a1d
     assert process_mock.called is True