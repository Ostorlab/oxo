"""Unit tests for OpenTelemetryMixin module."""
import json
<<<<<<< HEAD
import tempfile

=======
import sys
import tempfile
import pytest
>>>>>>> 78f78058

from ostorlab.agent import agent
from ostorlab.agent import definitions as agent_definitions
from ostorlab.runtimes import definitions as runtime_definitions
from ostorlab.agent import message as agent_message
from ostorlab.agent.message import serializer


class TestAgent(agent.Agent):
    """Helper class to test OpenTelemetry mixin implementation."""

    def process(self, message: agent_message.Message) -> None:
        pass


@pytest.mark.skipif(sys.platform == 'win32', reason='does not run on windows')
def testOpenTelemetryMixin_whenEmitMessage_shouldTraceMessage(agent_mock):
    """Unit test for the OpenTelemetry Mixin, ensure the correct exporter has been used and trace span has been sent."""
    del agent_mock
<<<<<<< HEAD
    tmp_file_obj = tempfile.NamedTemporaryFile(suffix='trace.json') # pylint: disable=R1732
    agent_definition = agent_definitions.AgentDefinition(
        name='some_name',
        out_selectors=['v3.report.vulnerability'])
    agent_settings = runtime_definitions.AgentSettings(
        key='some_key',
        tracing_collector_url=f'file://{tmp_file_obj.name}')
    test_agent = TestAgent(
        agent_definition=agent_definition,
        agent_settings=agent_settings)
=======
    with tempfile.NamedTemporaryFile(suffix='.json') as tmp_file_obj:
        agent_definition = agent_definitions.AgentDefinition(
            name='some_name',
            out_selectors=['v3.report.vulnerability'])
        agent_settings = runtime_definitions.AgentSettings(
            key='some_key',
            tracing_collector_url=f'file://{tmp_file_obj.name}')
        test_agent = TestAgent(
            agent_definition=agent_definition,
            agent_settings=agent_settings)
>>>>>>> 78f78058

        test_agent.emit('v3.report.vulnerability', {
            'title': 'some_title',
            'technical_detail': 'some_details',
            'risk_rating': 'MEDIUM'
        })
        test_agent.force_flush_file_exporter()

<<<<<<< HEAD
    with open(tmp_file_obj.name, 'r', encoding='utf-8') as trace_file:
        trace_content = trace_file.read()
        trace_object = json.loads(trace_content)

        assert trace_object['name'] == 'emit_message'
        assert trace_object['attributes']['agent.name'] == 'some_name'
        assert trace_object['attributes']['message.selector'] == 'v3.report.vulnerability'
        emitted_msg = '{"title": "some_title", "technical_detail": "some_details", "risk_rating": "MEDIUM"}'
        assert trace_object['attributes']['message.data'] == emitted_msg
=======
        with open(tmp_file_obj.name, 'r', encoding='utf-8') as trace_file:
            trace_content = trace_file.read()
            trace_object = json.loads(trace_content)

            assert trace_object['name'] == 'emit_message'
            assert trace_object['attributes']['agent.name'] == 'some_name'
            assert trace_object['attributes']['message.selector'] == 'v3.report.vulnerability'
>>>>>>> 78f78058


@pytest.mark.skipif(sys.platform == 'win32', reason='does not run on windows')
def testOpenTelemetryMixin_whenProcessMessage_shouldTraceMessage(agent_mock):
    """Unit test for the OpenTelemtry Mixin, ensure the correct exporter has been used and trace span has been sent."""
    del agent_mock
<<<<<<< HEAD
    tmp_file_obj = tempfile.NamedTemporaryFile(suffix='trace.json') # pylint: disable=R1732
    agent_definition = agent_definitions.AgentDefinition(
        name='some_name',
        in_selectors=['v3.report.vulnerability'])
    agent_settings = runtime_definitions.AgentSettings(
        key='some_key',
        tracing_collector_url=f'file://{tmp_file_obj.name}')
    test_agent = TestAgent(
        agent_definition=agent_definition,
        agent_settings=agent_settings)
    data = {
        'title': 'some_title',
        'technical_detail': 'some_details',
        'risk_rating': 'MEDIUM'
    }
    raw = serializer.serialize('v3.report.vulnerability', data).SerializeToString()

    test_agent.process_message(selector='v3.report.vulnerability.some_uuid_', message=raw)
    test_agent.force_flush_file_exporter()

    with open(tmp_file_obj.name, 'r', encoding='utf-8') as trace_file:
        trace_content = trace_file.read()
        trace_object = json.loads(trace_content)

        assert trace_object['name'] == 'process_message'
        assert trace_object['attributes']['agent.name'] == 'some_name'
        assert trace_object['attributes']['message.selector'] == 'v3.report.vulnerability'
        processed_msg = '{"title": "some_title", "risk_rating": "MEDIUM", "technical_detail": "some_details"}'
        assert trace_object['attributes']['message.data'] == processed_msg
=======
    with tempfile.NamedTemporaryFile(suffix='.json') as tmp_file_obj:
        agent_definition = agent_definitions.AgentDefinition(
            name='some_name',
            in_selectors=['v3.report.vulnerability'])
        agent_settings = runtime_definitions.AgentSettings(
            key='some_key',
            tracing_collector_url=f'file://{tmp_file_obj.name}')
        test_agent = TestAgent(
            agent_definition=agent_definition,
            agent_settings=agent_settings)
        data = {
            'title': 'some_title',
            'technical_detail': 'some_details',
            'risk_rating': 'MEDIUM'
        }
        raw = serializer.serialize('v3.report.vulnerability', data).SerializeToString()

        test_agent.process_message(selector='v3.report.vulnerability', message=raw)
        test_agent.force_flush_file_exporter()

        with open(tmp_file_obj.name, 'r', encoding='utf-8') as trace_file:
            trace_content = trace_file.read()
            trace_object = json.loads(trace_content)

            assert trace_object['name'] == 'process_message'
            assert trace_object['attributes']['agent.name'] == 'some_name'
            assert trace_object['attributes']['message.selector'] == 'v3.report.vulnerability'
>>>>>>> 78f78058
<|MERGE_RESOLUTION|>--- conflicted
+++ resolved
@@ -1,13 +1,8 @@
 """Unit tests for OpenTelemetryMixin module."""
 import json
-<<<<<<< HEAD
 import tempfile
-
-=======
 import sys
-import tempfile
 import pytest
->>>>>>> 78f78058
 
 from ostorlab.agent import agent
 from ostorlab.agent import definitions as agent_definitions
@@ -27,18 +22,6 @@
 def testOpenTelemetryMixin_whenEmitMessage_shouldTraceMessage(agent_mock):
     """Unit test for the OpenTelemetry Mixin, ensure the correct exporter has been used and trace span has been sent."""
     del agent_mock
-<<<<<<< HEAD
-    tmp_file_obj = tempfile.NamedTemporaryFile(suffix='trace.json') # pylint: disable=R1732
-    agent_definition = agent_definitions.AgentDefinition(
-        name='some_name',
-        out_selectors=['v3.report.vulnerability'])
-    agent_settings = runtime_definitions.AgentSettings(
-        key='some_key',
-        tracing_collector_url=f'file://{tmp_file_obj.name}')
-    test_agent = TestAgent(
-        agent_definition=agent_definition,
-        agent_settings=agent_settings)
-=======
     with tempfile.NamedTemporaryFile(suffix='.json') as tmp_file_obj:
         agent_definition = agent_definitions.AgentDefinition(
             name='some_name',
@@ -49,7 +32,6 @@
         test_agent = TestAgent(
             agent_definition=agent_definition,
             agent_settings=agent_settings)
->>>>>>> 78f78058
 
         test_agent.emit('v3.report.vulnerability', {
             'title': 'some_title',
@@ -58,17 +40,6 @@
         })
         test_agent.force_flush_file_exporter()
 
-<<<<<<< HEAD
-    with open(tmp_file_obj.name, 'r', encoding='utf-8') as trace_file:
-        trace_content = trace_file.read()
-        trace_object = json.loads(trace_content)
-
-        assert trace_object['name'] == 'emit_message'
-        assert trace_object['attributes']['agent.name'] == 'some_name'
-        assert trace_object['attributes']['message.selector'] == 'v3.report.vulnerability'
-        emitted_msg = '{"title": "some_title", "technical_detail": "some_details", "risk_rating": "MEDIUM"}'
-        assert trace_object['attributes']['message.data'] == emitted_msg
-=======
         with open(tmp_file_obj.name, 'r', encoding='utf-8') as trace_file:
             trace_content = trace_file.read()
             trace_object = json.loads(trace_content)
@@ -76,44 +47,14 @@
             assert trace_object['name'] == 'emit_message'
             assert trace_object['attributes']['agent.name'] == 'some_name'
             assert trace_object['attributes']['message.selector'] == 'v3.report.vulnerability'
->>>>>>> 78f78058
+            emitted_msg = '{"title": "some_title", "technical_detail": "some_details", "risk_rating": "MEDIUM"}'
+            assert trace_object['attributes']['message.data'] == emitted_msg
 
 
 @pytest.mark.skipif(sys.platform == 'win32', reason='does not run on windows')
 def testOpenTelemetryMixin_whenProcessMessage_shouldTraceMessage(agent_mock):
     """Unit test for the OpenTelemtry Mixin, ensure the correct exporter has been used and trace span has been sent."""
     del agent_mock
-<<<<<<< HEAD
-    tmp_file_obj = tempfile.NamedTemporaryFile(suffix='trace.json') # pylint: disable=R1732
-    agent_definition = agent_definitions.AgentDefinition(
-        name='some_name',
-        in_selectors=['v3.report.vulnerability'])
-    agent_settings = runtime_definitions.AgentSettings(
-        key='some_key',
-        tracing_collector_url=f'file://{tmp_file_obj.name}')
-    test_agent = TestAgent(
-        agent_definition=agent_definition,
-        agent_settings=agent_settings)
-    data = {
-        'title': 'some_title',
-        'technical_detail': 'some_details',
-        'risk_rating': 'MEDIUM'
-    }
-    raw = serializer.serialize('v3.report.vulnerability', data).SerializeToString()
-
-    test_agent.process_message(selector='v3.report.vulnerability.some_uuid_', message=raw)
-    test_agent.force_flush_file_exporter()
-
-    with open(tmp_file_obj.name, 'r', encoding='utf-8') as trace_file:
-        trace_content = trace_file.read()
-        trace_object = json.loads(trace_content)
-
-        assert trace_object['name'] == 'process_message'
-        assert trace_object['attributes']['agent.name'] == 'some_name'
-        assert trace_object['attributes']['message.selector'] == 'v3.report.vulnerability'
-        processed_msg = '{"title": "some_title", "risk_rating": "MEDIUM", "technical_detail": "some_details"}'
-        assert trace_object['attributes']['message.data'] == processed_msg
-=======
     with tempfile.NamedTemporaryFile(suffix='.json') as tmp_file_obj:
         agent_definition = agent_definitions.AgentDefinition(
             name='some_name',
@@ -130,8 +71,7 @@
             'risk_rating': 'MEDIUM'
         }
         raw = serializer.serialize('v3.report.vulnerability', data).SerializeToString()
-
-        test_agent.process_message(selector='v3.report.vulnerability', message=raw)
+        test_agent.process_message(selector='v3.report.vulnerability.some_uuid_', message=raw)
         test_agent.force_flush_file_exporter()
 
         with open(tmp_file_obj.name, 'r', encoding='utf-8') as trace_file:
@@ -141,4 +81,5 @@
             assert trace_object['name'] == 'process_message'
             assert trace_object['attributes']['agent.name'] == 'some_name'
             assert trace_object['attributes']['message.selector'] == 'v3.report.vulnerability'
->>>>>>> 78f78058
+            processed_msg = '{"title": "some_title", "risk_rating": "MEDIUM", "technical_detail": "some_details"}'
+            assert trace_object['attributes']['message.data'] == processed_msg