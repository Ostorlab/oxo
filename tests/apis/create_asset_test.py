<<<<<<< HEAD
"""Unit tests for the create asset API request."""
=======
"""Unittests for the create asset API request."""
>>>>>>> f7d1b600

import json
import pytest

from ostorlab.assets import ipv4, asset as base_asset, android_aab
from ostorlab.apis import assets


def testcreateAssetApiRequest_whenFilesAreUploaded_returnsRequestWithFilesAndMapVariables():
    """Unittest for create asset API request : Case where the asset has a field of type bytes.
    Request should have a file option, operations & mapping.
    """
    asset = android_aab.AndroidAab(content=b"some_content", path="some/path")
    api_request = assets.CreateAssetAPIRequest(asset)
    request_files = api_request.files
    operations = json.loads(api_request.data["operations"])
    variables = json.loads(operations["variables"])
    map_variables = json.loads(api_request.data["map"])

    assert "operations" in api_request.data
    assert map_variables["0"] == ["variables.asset.androidFile.file"]
    assert variables["asset"]["androidFile"]["file"] is None
    assert request_files["0"] == b"some_content"


def testcreateAssetApiRequest_whenAssetDoesNotRequireUploadedFiles_returnsRequestWithoutFilesAndMapVariables():
    """Unittest for create asset API request : Case where the asset does not require uploaded files"""
    asset = ipv4.IPv4(host="127.0.0.1", version=4, mask="32")
    api_request = assets.CreateAssetAPIRequest(asset)

    assert "operations" not in api_request.data
    assert "map" not in api_request.data


def testcreateAssetApiRequest_whenAssetTypeIsUnknown_raisesNotImplementedError():
    """Unittest for create asset API request : Case where the asset type is not supported."""
    asset = base_asset.Asset()
    api_request = assets.CreateAssetAPIRequest(asset)

    with pytest.raises(NotImplementedError):
        _ = api_request.data<|MERGE_RESOLUTION|>--- conflicted
+++ resolved
@@ -1,8 +1,4 @@
-<<<<<<< HEAD
-"""Unit tests for the create asset API request."""
-=======
 """Unittests for the create asset API request."""
->>>>>>> f7d1b600
 
 import json
 import pytest
