--- conflicted
+++ resolved
@@ -45,18 +45,11 @@
                                 },
                                 scan_id=create_scan_db.id)
 
-<<<<<<< HEAD
     with models.Database() as session:
         assert session.query(models.Vulnerability).count() == init_count + 1
         assert session.query(models.Vulnerability).all()[0].title == 'MyVuln'
         assert session.query(models.Vulnerability).all()[0].scan_id == create_scan_db.id
-        assert 'iOS bundle ID: some.dummy.bundle' in session.query(models.Vulnerability).all()[0].location
-=======
-    assert models.Database().session.query(models.Vulnerability).count() == init_count + 1
-    assert models.Database().session.query(models.Vulnerability).all()[0].title == 'MyVuln'
-    assert models.Database().session.query(models.Vulnerability).all()[0].scan_id == create_scan_db.id
-    assert 'iOS bundle id: some.dummy.bundle' in models.Database().session.query(models.Vulnerability).all()[0].location
->>>>>>> 38fa3db3
+        assert 'iOS bundle id: some.dummy.bundle' in session.query(models.Vulnerability).all()[0].location
 
 
 def testModelsScanStatus_whenDatabaseDoesNotExist_DatabaseAndScanCreated(mocker, db_engine_path):
