--- conflicted
+++ resolved
@@ -218,15 +218,6 @@
     start_agent_mock_call_args = agent_runtime_mock.call_args_list
     assert start_agent_mock_call_args[0][0][0].key == "agent/ostorlab/agent42"
     assert start_agent_mock_call_args[1][0][0].key == "agent/ostorlab/inject_asset"
-<<<<<<< HEAD
-    assert all(
-        call_arg[0][0].key != "agent/ostorlab/local_persist_vulnz"
-        for call_arg in start_agent_mock_call_args
-    )
-    assert all(
-        call_arg[0][0].key != "agent/ostorlab/tracker"
-        for call_arg in start_agent_mock_call_args
-=======
     assert (
         all(
             call_arg[0][0].key != "agent/ostorlab/local_persist_vulnz"
@@ -240,5 +231,4 @@
             for call_arg in start_agent_mock_call_args
         )
         is True
->>>>>>> 198a03a1
     )