"""Unittest for runtime definitions."""
import io

from ostorlab.runtimes import definitions


def testAgentDefinitionFromYaml_whenYamlIsValid_returnsValidAgentDefinition():
    """Tests the creation of an agent definition from a valid yaml definition file."""
    valid_yaml_data = """
            name: "Agent1"
            description: "Agent1 Description should be here"
            image: "some/path/to/the/image"
            source: "https://github.com/"
            durability: "development"
            restrictions: 
            - "restriction1"
            - "restriction2"
            in_selectors: 
            - "in_selector1"
            - "in_selector2"
            out_selectors:
            - "out_selector1"
            - "out_selector2"
            restart_policy: "run_once"
        """

    yaml_data_file = io.StringIO(valid_yaml_data)

    agent_definition = definitions.AgentDefinition.from_yaml(yaml_data_file)

    assert agent_definition.name == 'Agent1'
    assert agent_definition.in_selectors == ['in_selector1', 'in_selector2']
    assert agent_definition.out_selectors == ['out_selector1', 'out_selector2']


<<<<<<< HEAD
def testAgentGroupDefinitionFromYaml_whenYamlIsValid_returnsValidAgentGroupDefinition():
    """Tests the creation of an agent group definition from a valid yaml definition file."""
    valid_yaml = """
        kind: "AgentGroup1"
        description: "AgentGroup1 Should be here"
        image: "some/path/to/the/image"
        restart_policy: "always_restart"
        agents:
          - name: "AgentBigFuzzer"
            constraints:
              - "constraint1"
              - "constraint2"
            mounts:
              - "mount1"
              - "mount2"
            restart_policy: "always_restart"
            open_ports:
                src_port: 50000
                dest_port: 50300
            args:
                color: "red"
                speed: "slow" 
          - name: "AgentSmallFuzzer"
            constraints:
              - "constraint3"
              - "constraint4"
            mounts:
              - "mount3"
              - "mount4"
            restart_policy: "always_restart"
            replicas: 1
            open_ports:
                src_port: 50800
                dest_port: 55000
            args:
                color: "blue"
                speed: "fast" 
    """
    dummy_agent_def1 = definitions.AgentDefinition(
        name='AgentBigFuzzer',
        args={'color': 'red', 'speed': 'slow'},
        constraints=['constraint1', 'constraint2'],
        mounts=['mount1', 'mount2'],
        restart_policy='always_restart',
        open_ports={'src_port': 50000, 'dest_port': 50300},
    )
    dummy_agent_def2 = definitions.AgentDefinition(
        name='AgentSmallFuzzer',
        args={'color': 'blue', 'speed': 'fast'},
        constraints=['constraint3', 'constraint4'],
        mounts=['mount3', 'mount4'],
        restart_policy='always_restart',
        open_ports={'src_port': 50800, 'dest_port': 55000},
    )
    dummy_agents = [dummy_agent_def1, dummy_agent_def2]


    agentgrp_def_object = definitions.AgentGroupDefinition([])
    valid_yaml_def = io.StringIO(valid_yaml)

    agentgrp_def = agentgrp_def_object.from_yaml(valid_yaml_def)

    assert len(agentgrp_def.agents) == len(dummy_agents)
    assert agentgrp_def.agents == dummy_agents
=======
def testAgentInstanceSettingsTo_whenProtoIsValid_returnsBytes():
    """Tests that the generated proto is of type bytes."""
    instance_settings = definitions.AgentInstanceSettings(
        bus_url='mq',
        bus_exchange_topic='topic',
        args=[definitions.Arg(name='speed', type='str', value=b'fast')]
    )

    proto = instance_settings.to_raw_proto()

    assert isinstance(proto, bytes)


def testAgentInstanceSettingsFromProto_whenProtoIsValid_returnsValidAgentInstanceSettings():
    """Uses two-way generation and parsing to ensure the passed attributes are recreated."""
    instance_settings = definitions.AgentInstanceSettings(
        bus_url='mq',
        bus_exchange_topic='topic',
        args=[definitions.Arg(name='speed', type='str', value=b'fast')]
    )

    proto = instance_settings.to_raw_proto()
    new_instance = definitions.AgentInstanceSettings.from_proto(proto)

    assert new_instance.bus_url == 'mq'
    assert new_instance.bus_exchange_topic == 'topic'
    assert len(new_instance.args) == 1
>>>>>>> 62d8183f
<|MERGE_RESOLUTION|>--- conflicted
+++ resolved
@@ -33,7 +33,6 @@
     assert agent_definition.out_selectors == ['out_selector1', 'out_selector2']
 
 
-<<<<<<< HEAD
 def testAgentGroupDefinitionFromYaml_whenYamlIsValid_returnsValidAgentGroupDefinition():
     """Tests the creation of an agent group definition from a valid yaml definition file."""
     valid_yaml = """
@@ -98,7 +97,8 @@
 
     assert len(agentgrp_def.agents) == len(dummy_agents)
     assert agentgrp_def.agents == dummy_agents
-=======
+
+
 def testAgentInstanceSettingsTo_whenProtoIsValid_returnsBytes():
     """Tests that the generated proto is of type bytes."""
     instance_settings = definitions.AgentInstanceSettings(
@@ -125,5 +125,4 @@
 
     assert new_instance.bus_url == 'mq'
     assert new_instance.bus_exchange_topic == 'topic'
-    assert len(new_instance.args) == 1
->>>>>>> 62d8183f
+    assert len(new_instance.args) == 1