--- conflicted
+++ resolved
@@ -1,6 +1,3 @@
 """Module for the root command: agent."""
-<<<<<<< HEAD
 from ostorlab.cli.agent import agent
-=======
-from ostorlab.cli.agent.build import build
->>>>>>> 03840353
+from ostorlab.cli.agent import build