"""Entry point for ostorlab cli. with the main commands."""
import io
import click
from typing import List, Optional
from ostorlab import runtimes


@click.group()
@click.option('--proxy', '-X', help='Proxy to route HTTPS requests through.')
@click.option('--tlsverify/--no-tlsverify', default=True)
@click.pass_context
def rootcli(ctx: click.core.Context, proxy: Optional[str], tlsverify: bool) -> None:
    """ostorlab cli. Open source tool to AUTOMATE YOUR SECURITY TESTING."""

    ctx.obj = {
        'proxy': proxy,
        'tlsverify': tlsverify
    }


@rootcli.group()
@click.option('--runtime', type=click.Choice(['local', 'managed', 'hybrid']),
              help="""
                    specify the runtime to use: \n
                    local: on you local machine \n
                    managed: on Ostorlab cloud, (requires login) \n
                    hybrid: soon!. \n
                   """,
              required=True)
@click.option('--agents', multiple=True, help='List of agents keys. to use in the scan. ', required=True)
@click.option('--title', '-t', help='Scan title.')
@click.option('--agents-group-definition', '-agd', type=click.File('r'),
              help='path to agents group definition file (yaml).', multiple=True)
@click.pass_context
def scan(ctx: click.core.Context, runtime: str, agents: List[str], agents_group_definition: List[io.FileIO],
         title: str) -> None:
    """scan command: Start a new scan on a provided asset.\n
    usage:\n
        - ostorlab scan --agents=agent1,agent2 --title=test_scan
    """

    if runtime == 'local':
        runtime = runtimes.LocalRuntime()
    else:
        # managed and hybrid are not implemented
        raise NotImplementedError()

    # Building list of agents definition
    agents_definition: List[runtimes.AgentDefinition] = []
    for agent_key in agents:
        agents_definition.append(runtimes.AgentDefinition.from_agent_key(agent_key=agent_key))

    # Building list of agent group definition
    agents_groups: List[runtimes.AgentGroupDefinition] = []
    for group in agents_group_definition:
        agents_groups.append(runtimes.AgentGroupDefinition.from_file(group))

    agent_run_definition = runtimes.AgentRunDefinition(agent_groups=agents_groups, agents=agents_definition)
    if runtime.can_run(agent_run_definition=agent_run_definition):
        ctx.obj['runtime'] = runtime
        ctx.obj['agent_run_definition'] = agent_run_definition
        ctx.obj['title'] = title
    else:
        raise click.ClickException('Error: InvalideAgents')


@rootcli.group()
def agent():
    raise NotImplementedError()


@rootcli.group()
def agentgroup():
<<<<<<< HEAD
    raise NotImplementedError()
=======
    pass


@rootcli.group()
def auth():
    """Creates a group for the auth command and attatches subcommands.
    """    
    pass
>>>>>>> 63c7081d
<|MERGE_RESOLUTION|>--- conflicted
+++ resolved
@@ -71,15 +71,11 @@
 
 @rootcli.group()
 def agentgroup():
-<<<<<<< HEAD
     raise NotImplementedError()
-=======
-    pass
 
 
 @rootcli.group()
 def auth():
     """Creates a group for the auth command and attatches subcommands.
-    """    
-    pass
->>>>>>> 63c7081d
+    """
+    pass