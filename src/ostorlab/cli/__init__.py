<<<<<<< HEAD
from ostorlab.cli.scan import scan
from ostorlab.cli.auth import auth
from ostorlab.cli.agent import agent
=======
"""Ostorlab cli package."""
from ostorlab.cli import scan
from ostorlab.cli.auth import auth
>>>>>>> 9053c4b1
<|MERGE_RESOLUTION|>--- conflicted
+++ resolved
@@ -1,9 +1,4 @@
-<<<<<<< HEAD
-from ostorlab.cli.scan import scan
-from ostorlab.cli.auth import auth
-from ostorlab.cli.agent import agent
-=======
 """Ostorlab cli package."""
 from ostorlab.cli import scan
 from ostorlab.cli.auth import auth
->>>>>>> 9053c4b1
+from ostorlab.cli.agent import agent