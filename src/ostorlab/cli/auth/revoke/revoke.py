--- conflicted
+++ resolved
@@ -14,7 +14,7 @@
 @auth.auth.command()
 def revoke():
     """Use this to revoke your API key."""
-    
+
     config_manager = configuration_manager.ConfigurationManager()
 
     try:
@@ -23,12 +23,7 @@
 
         response = runner.execute(revoke_api_key.RevokeAPIKeyAPIRequest(api_key_id))
         if response.get('errors') is not None:
-<<<<<<< HEAD
             rich.error('Could not revoke your API key.')
-=======
-            logger.error('Error revoking your API key.')
-
->>>>>>> 922bc560
 
         runner.unauthenticate()
         config_manager.delete_api_data()
