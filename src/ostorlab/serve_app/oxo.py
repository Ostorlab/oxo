--- conflicted
+++ resolved
@@ -314,28 +314,83 @@
             return StopScanMutation(scan=scan)
 
 
-<<<<<<< HEAD
+class PublishAgentGroupMutation(graphene.Mutation):
+    """Create agent group."""
+
+    class Arguments:
+        agent_group = types.AgentGroupCreateInputType(required=True)
+
+    agent_group = graphene.Field(types.AgentGroupType)
+
+    @staticmethod
+    def mutate(
+        root,
+        info: graphql_base.ResolveInfo,
+        agent_group: types.AgentGroupCreateInputType,
+    ) -> "PublishAgentGroupMutation":
+        """Create agent group.
+
+        Args:
+            info (graphql_base.ResolveInfo): GraphQL resolve info.
+            agent_group (types.AgentGroupCreateInputType): Agent group to create.
+
+        Returns:
+            PublishAgentGroupMutation: Publish agent group mutation.
+        """
+
+        group = models.AgentGroup.create(
+            name=agent_group.name,
+            description=agent_group.description,
+            agents=agent_group.agents,
+        )
+        return PublishAgentGroupMutation(agent_group=group)
+
+
+class DeleteAgentGroupMutation(graphene.Mutation):
+    """Delete agent group mutation."""
+
+    class Arguments:
+        agent_group_id = graphene.Int(required=True)
+
+    result = graphene.Boolean()
+
+    @staticmethod
+    def mutate(
+        root,
+        info: graphql_base.ResolveInfo,
+        agent_group_id: int,
+    ) -> "DeleteAgentGroupMutation":
+        """Delete agent group mutation.
+
+        Args:
+            info (graphql_base.ResolveInfo): GraphQL resolve info.
+            agent_group_id (int): Agent group id.
+
+        Returns:
+            DeleteAgentGroupMutation: Delete agent group mutation.
+        """
+        with models.Database() as session:
+            agent_group_query = session.query(models.AgentGroup).filter_by(
+                id=agent_group_id
+            )
+            if agent_group_query.count() == 0:
+                raise graphql.GraphQLError("AgentGroup not found.")
+            agent_group_query.delete()
+            session.commit()
+            return DeleteAgentGroupMutation(result=True)
+
+
 class RunScanMutation(graphene.Mutation):
     class Arguments:
         scan = types.OxoAgentScanInputType(required=True)
         install = graphene.Boolean(required=False, default_value=False)
 
     scan = graphene.Field(types.OxoScanType)
-=======
-class PublishAgentGroupMutation(graphene.Mutation):
-    """Create agent group."""
-
-    class Arguments:
-        agent_group = types.AgentGroupCreateInputType(required=True)
-
-    agent_group = graphene.Field(types.AgentGroupType)
->>>>>>> 6777d830
 
     @staticmethod
     def mutate(
         root,
         info: graphql_base.ResolveInfo,
-<<<<<<< HEAD
         scan: types.OxoAgentScanInputType,
         install: Optional[bool] = False,
     ) -> "RunScanMutation":
@@ -508,60 +563,6 @@
                     )
 
                 return RunScanMutation(scan=scan)
-=======
-        agent_group: types.AgentGroupCreateInputType,
-    ) -> "PublishAgentGroupMutation":
-        """Create agent group.
-
-        Args:
-            info (graphql_base.ResolveInfo): GraphQL resolve info.
-            agent_group (types.AgentGroupCreateInputType): Agent group to create.
-
-        Returns:
-            PublishAgentGroupMutation: Publish agent group mutation.
-        """
-
-        group = models.AgentGroup.create(
-            name=agent_group.name,
-            description=agent_group.description,
-            agents=agent_group.agents,
-        )
-        return PublishAgentGroupMutation(agent_group=group)
-
-
-class DeleteAgentGroupMutation(graphene.Mutation):
-    """Delete agent group mutation."""
-
-    class Arguments:
-        agent_group_id = graphene.Int(required=True)
-
-    result = graphene.Boolean()
-
-    @staticmethod
-    def mutate(
-        root,
-        info: graphql_base.ResolveInfo,
-        agent_group_id: int,
-    ) -> "DeleteAgentGroupMutation":
-        """Delete agent group mutation.
-
-        Args:
-            info (graphql_base.ResolveInfo): GraphQL resolve info.
-            agent_group_id (int): Agent group id.
-
-        Returns:
-            DeleteAgentGroupMutation: Delete agent group mutation.
-        """
-        with models.Database() as session:
-            agent_group_query = session.query(models.AgentGroup).filter_by(
-                id=agent_group_id
-            )
-            if agent_group_query.count() == 0:
-                raise graphql.GraphQLError("AgentGroup not found.")
-            agent_group_query.delete()
-            session.commit()
-            return DeleteAgentGroupMutation(result=True)
->>>>>>> 6777d830
 
 
 class Mutations(graphene.ObjectType):
@@ -575,10 +576,7 @@
     stop_scan = StopScanMutation.Field(
         description="Stops running scan, scan is marked as stopped once the engine has completed cancellation."
     )
-<<<<<<< HEAD
-    run_scan = RunScanMutation.Field(description="Run scan")
-=======
     publish_agent_group = PublishAgentGroupMutation.Field(
         description="Create agent group"
     )
->>>>>>> 6777d830
+    run_scan = RunScanMutation.Field(description="Run scan")