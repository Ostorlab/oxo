--- conflicted
+++ resolved
@@ -139,15 +139,6 @@
             return ImportScanMutation(message="Scan imported successfully")
 
 
-<<<<<<< HEAD
-class PublishAgentGroupMutation(graphene.Mutation):
-    """Create agent group."""
-
-    class Arguments:
-        agent_group = types.OxoAgentGroupCreateInputType(required=True)
-
-    agent_group = graphene.Field(types.OxoAgentGroupType)
-=======
 class DeleteScanMutation(graphene.Mutation):
     """Delete Scan & its information mutation."""
 
@@ -155,38 +146,11 @@
         scan_id = graphene.Int(required=True)
 
     result = graphene.Boolean()
->>>>>>> bb3d211a
 
     @staticmethod
     def mutate(
         root,
         info: graphql_base.ResolveInfo,
-<<<<<<< HEAD
-        agent_group: types.OxoAgentGroupCreateInputType,
-    ) -> "PublishAgentGroupMutation":
-        """Create agent group.
-
-        Args:
-            info (graphql_base.ResolveInfo): GraphQL resolve info.
-            agent_group (types.AgentGroupCreateInputType): Agent group to create.
-
-        Returns:
-            PublishAgentGroupMutation: Publish agent group mutation.
-        """
-
-        group = models.AgentGroup.create(
-            agent_group_yaml=agent_group.agent_group_definition,
-            asset_types=agent_group.asset_types,
-        )
-        return PublishAgentGroupMutation(agent_group=group)
-
-
-class Mutations(graphene.ObjectType):
-    import_scan = ImportScanMutation.Field(description="Import scan from file")
-    publish_agent_group = PublishAgentGroupMutation.Field(
-        description="Create agent group"
-    )
-=======
         scan_id: int,
     ) -> "ImportScanMutation":
         """Delete a scan & its information.
@@ -213,9 +177,43 @@
             return DeleteScanMutation(result=True)
 
 
+class PublishAgentGroupMutation(graphene.Mutation):
+    """Create agent group."""
+
+    class Arguments:
+        agent_group = types.OxoAgentGroupCreateInputType(required=True)
+
+    agent_group = graphene.Field(types.OxoAgentGroupType)
+
+    @staticmethod
+    def mutate(
+        root,
+        info: graphql_base.ResolveInfo,
+        agent_group: types.OxoAgentGroupCreateInputType,
+    ) -> "PublishAgentGroupMutation":
+        """Create agent group.
+
+        Args:
+            info (graphql_base.ResolveInfo): GraphQL resolve info.
+            agent_group (types.AgentGroupCreateInputType): Agent group to create.
+
+        Returns:
+            PublishAgentGroupMutation: Publish agent group mutation.
+        """
+
+        group = models.AgentGroup.create(
+            agent_group_yaml=agent_group.agent_group_definition,
+            asset_types=agent_group.asset_types,
+        )
+        return PublishAgentGroupMutation(agent_group=group)
+
+
 class Mutations(graphene.ObjectType):
     delete_scan = DeleteScanMutation.Field(
         description="Delete a scan & all its information."
     )
     import_scan = ImportScanMutation.Field(description="Import scan from file.")
->>>>>>> bb3d211a
+    import_scan = ImportScanMutation.Field(description="Import scan from file")
+    publish_agent_group = PublishAgentGroupMutation.Field(
+        description="Create agent group"
+    )