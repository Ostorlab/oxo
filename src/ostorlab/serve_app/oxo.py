"""Oxo GraphQL queries and mutations."""

import ipaddress
import pathlib
import uuid
from typing import Optional, List

import graphene
import graphql
import httpx
import sqlalchemy
from graphene_file_upload import scalars
from graphql.execution import base as graphql_base

from ostorlab import exceptions
from ostorlab.cli import agent_fetcher, install_agent
from ostorlab.runtimes import definitions
from ostorlab.utils import defintions as utils_definitions
from ostorlab.runtimes.local import runtime
from ostorlab import configuration_manager
from ostorlab.runtimes.local.models import models
from ostorlab.serve_app import common
from ostorlab.serve_app import import_utils
from ostorlab.serve_app import types
from ostorlab.runtimes.local import runtime as local_runtime
from ostorlab.assets import android_apk as android_apk_asset
from ostorlab.assets import android_aab as android_aab_asset
from ostorlab.assets import ios_ipa as ios_ipa_asset
from ostorlab.assets import android_store as android_store_asset
from ostorlab.assets import ios_store as ios_store_asset
from ostorlab.assets import ipv4 as ipv4_address_asset
from ostorlab.assets import ipv6 as ipv6_address_asset
from ostorlab.assets import link as link_asset
from ostorlab.assets import asset as ostorlab_asset

DEFAULT_NUMBER_ELEMENTS = 15


class Query(graphene.ObjectType):
    """Query object type."""

    scans = graphene.Field(
        types.OxoScansType,
        scan_ids=graphene.List(graphene.Int, required=False),
        page=graphene.Int(required=False),
        number_elements=graphene.Int(required=False),
        order_by=types.OxoScanOrderByEnum(required=False),
        sort=common.SortEnum(required=False),
        description="List of scans.",
    )
    scan = graphene.Field(
        types.OxoScanType, scan_id=graphene.Int(), description="Retrieve scan by id."
    )

    agent_groups = graphene.Field(
        types.OxoAgentGroupsType,
        search=graphene.String(required=False),
        page=graphene.Int(required=False),
        number_elements=graphene.Int(required=False),
        order_by=graphene.Argument(types.AgentGroupOrderByEnum, required=False),
        sort=graphene.Argument(common.SortEnum, required=False),
        agent_group_ids=graphene.List(graphene.Int),
        asset_type=graphene.String(required=False),
    )

    def resolve_scans(
        self,
        info: graphql_base.ResolveInfo,
        scan_ids: Optional[List[int]] = None,
        page: Optional[int] = None,
        number_elements: int = DEFAULT_NUMBER_ELEMENTS,
        order_by: Optional[types.OxoScanOrderByEnum] = None,
        sort: Optional[common.SortEnum] = None,
    ) -> Optional[types.OxoScansType]:
        """Resolve scans query.

        Args:
            info: GraphQL resolve info.
            scan_ids: List of scan ids. Defaults to None.
            page: Page number. Defaults to None.
            number_elements: Number of elements. Defaults to DEFAULT_NUMBER_ELEMENTS.
            order_by: Order by filter. Defaults to None.
            sort: Sort filter. Defaults to None.

        Returns:
            Optional[types.OxoScansType]: List of scans.
        """
        if number_elements <= 0:
            return types.OxoScansType(scans=[])

        with models.Database() as session:
            scans = session.query(models.Scan)

            if scan_ids is not None:
                scans = scans.filter(models.Scan.id.in_(scan_ids))

            order_by_filter = None
            if order_by == types.OxoScanOrderByEnum.ScanId:
                order_by_filter = models.Scan.id
            elif order_by == types.OxoScanOrderByEnum.Title:
                order_by_filter = models.Scan.title
            elif order_by == types.OxoScanOrderByEnum.CreatedTime:
                order_by_filter = models.Scan.created_time
            elif order_by == types.OxoScanOrderByEnum.Progress:
                order_by_filter = models.Scan.progress
            if order_by_filter is not None and sort == common.SortEnum.Desc:
                scans = scans.order_by(order_by_filter.desc())
            elif order_by_filter is not None:
                scans = scans.order_by(order_by_filter)
            else:
                scans = scans.order_by(models.Scan.id.desc())

            if page is not None and number_elements > 0:
                p = common.Paginator(scans, number_elements)
                page = p.get_page(page)
                page_info = common.PageInfo(
                    count=p.count,
                    num_pages=p.num_pages,
                    has_next=page.has_next(),
                    has_previous=page.has_previous(),
                )
                return types.OxoScansType(scans=page, page_info=page_info)
            else:
                return types.OxoScansType(scans=scans)

    def resolve_scan(
        self, info: graphql_base.ResolveInfo, scan_id: int
    ) -> types.OxoScanType:
        """Retrieve scan by its id.

        Args:
            info: `graphql_base.ResolveInfo` instance.
            scan_id: The scan ID.

        Raises:
            graphql.GraphQLError in case the scan does not exist.

        Returns:
            The scan information.
        """
        with models.Database() as session:
            scan = session.query(models.Scan).get(scan_id)
            if scan is None:
                raise graphql.GraphQLError("Scan not found.")

            return scan

    def resolve_agent_groups(
        self,
        info,
        search: str = None,
        page=None,
        number_elements: int = DEFAULT_NUMBER_ELEMENTS,
        order_by: Optional[types.AgentGroupOrderByEnum] = None,
        sort: Optional[common.SortEnum] = None,
        agent_group_ids: Optional[List[int]] = None,
<<<<<<< HEAD
    ) -> types.OxoAgentGroupsType:
=======
        asset_type: Optional[str] = None,
    ) -> types.AgentGroupsType:
>>>>>>> 3003534e
        """Resolve agent groups query.

        Args:
            info: GraphQL resolve info.
            search: Search string.
            page: Page number.
            number_elements: Number of elements.
            order_by: Order by filter.
            sort: Sort filter.
            agent_group_ids: List of agent group ids.

        Returns:
            types.AgentGroupsType: List of agent groups.
        """

        if number_elements <= 0:
            return types.OxoAgentGroupsType(agent_groups=[])

        with models.Database() as session:
            agent_groups_query = session.query(models.AgentGroup)

            if agent_group_ids is not None:
                agent_groups_query = agent_groups_query.filter(
                    models.AgentGroup.id.in_(agent_group_ids)
                )

            if search is not None:
                agent_groups_query = agent_groups_query.filter(
                    models.AgentGroup.name.ilike(f"%{search}%")
                )

            if asset_type is not None:
                agent_groups_query = agent_groups_query.join(
                    models.AgentGroup.asset_types
                ).filter(
                    sqlalchemy.func.lower(models.AssetType.type) == asset_type.lower()
                )

            order_by_filter = None
            if order_by == types.AgentGroupOrderByEnum.AgentGroupId:
                order_by_filter = models.AgentGroup.id
            elif order_by == types.AgentGroupOrderByEnum.Name:
                order_by_filter = models.AgentGroup.name
            elif order_by == types.AgentGroupOrderByEnum.CreatedTime:
                order_by_filter = models.AgentGroup.created_time

            if sort == common.SortEnum.Desc and order_by_filter is not None:
                agent_groups_query = agent_groups_query.order_by(order_by_filter.desc())
            elif order_by_filter is not None:
                agent_groups_query = agent_groups_query.order_by(order_by_filter)
            else:
                agent_groups_query = agent_groups_query.order_by(
                    models.AgentGroup.id.desc()
                )

            if page is not None and number_elements > 0:
                p = common.Paginator(agent_groups_query, number_elements)
                page = p.get_page(page)
                page_info = common.PageInfo(
                    count=p.count,
                    num_pages=p.num_pages,
                    has_next=page.has_next(),
                    has_previous=page.has_previous(),
                )
                return types.OxoAgentGroupsType(agent_groups=page, page_info=page_info)
            else:
                return types.OxoAgentGroupsType(agent_groups=agent_groups_query)


class ImportScanMutation(graphene.Mutation):
    """Import scan mutation."""

    class Arguments:
        scan_id = graphene.Int(required=False)
        file = scalars.Upload(required=True)

    message = graphene.String()

    @staticmethod
    def mutate(
        root,
        info: graphql_base.ResolveInfo,
        file: scalars.Upload,
        scan_id: Optional[int] = None,
    ) -> "ImportScanMutation":
        """Import scan mutation.

        Args:
            info (graphql_base.ResolveInfo): GraphQL resolve info.
            file (scalars.Upload): File to import.
            scan_id (Optional[int], optional): Scan id. Defaults to None.

        Returns:
            ImportScanMutation: Import scan mutation.
        """
        with models.Database() as session:
            scan = session.query(models.Scan).filter_by(id=scan_id).first()
            import_utils.import_scan(session, file.read(), scan)
            return ImportScanMutation(message="Scan imported successfully")


class DeleteScanMutation(graphene.Mutation):
    """Delete Scan & its information mutation."""

    class Arguments:
        scan_id = graphene.Int(required=True)

    result = graphene.Boolean()

    @staticmethod
    def mutate(
        root,
        info: graphql_base.ResolveInfo,
        scan_id: int,
    ) -> "DeleteScanMutation":
        """Delete a scan & its information.

        Args:
            info: `graphql_base.ResolveInfo` instance.
            scan_id: The scan ID.

        Raises:
            graphql.GraphQLError in case the scan does not exist.

        Returns:
            Boolean `True` if the delete operation is successful.

        """
        with models.Database() as session:
            scan_query = session.query(models.Scan).filter_by(id=scan_id)
            if scan_query.count() == 0:
                raise graphql.GraphQLError("Scan not found.")
            scan_query.delete()
            session.query(models.Vulnerability).filter_by(scan_id=scan_id).delete()
            session.query(models.ScanStatus).filter_by(scan_id=scan_id).delete()
            session.commit()
            return DeleteScanMutation(result=True)


class CreateAssetsMutation(graphene.Mutation):
    """Create asset mutation."""

    class Arguments:
        assets = graphene.List(types.OxoAssetInputType, required=True)

    assets = graphene.List(types.OxoAssetType)

    @staticmethod
    def mutate(
        root, info: graphql_base.ResolveInfo, assets: List[types.OxoAssetInputType]
    ):
        """Create asset mutation."""
        created_assets = []
        errors = []
        config_manager = configuration_manager.ConfigurationManager()
        for asset in assets:
            error_message = CreateAssetsMutation._validate(asset)
            if error_message is not None:
                errors.append(error_message)
                continue
            if asset.android_store is not None:
                for asset_android_store in asset.android_store:
                    new_asset = models.AndroidStore.create(
                        package_name=asset_android_store.package_name,
                        application_name=asset_android_store.application_name,
                    )
                    created_assets.append(new_asset)
            if asset.android_apk_file is not None:
                for asset_android_apk_file in asset.android_apk_file:
                    content = asset_android_apk_file.file.read()
                    android_file_path = (
                        config_manager.upload_path / f"android_{str(uuid.uuid4())}"
                    )
                    android_file_path.write_bytes(content)
                    new_asset = models.AndroidFile.create(
                        package_name=asset_android_apk_file.package_name,
                        path=str(android_file_path),
                    )
                    created_assets.append(new_asset)
            if asset.android_aab_file is not None:
                for asset_android_aab_file in asset.android_aab_file:
                    content = asset_android_aab_file.file.read()
                    android_file_path = (
                        config_manager.upload_path / f"android_{str(uuid.uuid4())}"
                    )
                    android_file_path.write_bytes(content)
                    new_asset = models.AndroidFile.create(
                        package_name=asset_android_aab_file.package_name,
                        path=str(android_file_path),
                    )
                    created_assets.append(new_asset)
            if asset.ios_store is not None:
                for asset_ios_store in asset.ios_store:
                    new_asset = models.IosStore.create(
                        bundle_id=asset_ios_store.bundle_id,
                        application_name=asset_ios_store.application_name,
                    )
                    created_assets.append(new_asset)
            if asset.ios_file is not None:
                for asset_ios_file in asset.ios_file:
                    content = asset_ios_file.file.read()
                    ios_file_path = (
                        config_manager.upload_path / f"ios_{str(uuid.uuid4())}"
                    )
                    ios_file_path.write_bytes(content)
                    new_asset = models.IosFile.create(
                        bundle_id=asset_ios_file.bundle_id,
                        path=str(ios_file_path),
                    )
                    created_assets.append(new_asset)
            if asset.link is not None:
                new_asset = models.Urls.create(links=asset.link)
                created_assets.append(new_asset)
            if asset.ip is not None:
                new_asset = models.Network.create(networks=asset.ip)
                created_assets.append(new_asset)
        if len(errors) > 0:
            error_messages = "\n".join(errors)
            raise graphql.GraphQLError(f"Invalid assets: {error_messages}")

        return CreateAssetsMutation(assets=created_assets)

    @staticmethod
    def _validate(asset: types.OxoAssetInputType) -> Optional[str]:
        """Validate asset API input & return corresponding error message."""
        assets = []
        if asset.android_store is not None:
            assets.append(asset.android_store)
        if asset.android_apk_file is not None:
            assets.append(asset.android_apk_file)
        if asset.android_aab_file is not None:
            assets.append(asset.android_aab_file)
        if asset.ios_store is not None:
            assets.append(asset.ios_store)
        if asset.ios_file is not None:
            assets.append(asset.ios_file)
        if asset.link is not None:
            assets.append(asset.link)
        if asset.ip is not None:
            assets.append(asset.ip)

        if len(assets) == 0:
            return f"Asset {asset} input is missing target."
        elif len(assets) >= 2:
            return f"Single target input must be defined for asset {asset}."
        else:
            return None


class StopScanMutation(graphene.Mutation):
    """Stop scan mutation."""

    class Arguments:
        scan_id = graphene.Int(required=True)

    scan = graphene.Field(types.OxoScanType)

    @staticmethod
    def mutate(root, info: graphql_base.ResolveInfo, scan_id: int):
        """Stop the desired scan.

        Args:
            info: `graphql_base.ResolveInfo` instance.
            scan_id: The scan ID.

        Raises:
            graphql.GraphQLError in case the scan does not exist or the scan id is invalid.

        Returns:
            The stopped scan.

        """
        with models.Database() as session:
            scan = session.query(models.Scan).get(scan_id)
            if scan is None:
                raise graphql.GraphQLError("Scan not found.")
            local_runtime.LocalRuntime().stop(scan_id=str(scan_id))
            return StopScanMutation(scan=scan)


class PublishAgentGroupMutation(graphene.Mutation):
    """Create agent group."""

    class Arguments:
        agent_group = types.AgentGroupCreateInputType(required=True)

    agent_group = graphene.Field(types.AgentGroupType)

    @staticmethod
    def mutate(
        root,
        info: graphql_base.ResolveInfo,
        agent_group: types.AgentGroupCreateInputType,
    ) -> "PublishAgentGroupMutation":
        """Create agent group.

        Args:
            info (graphql_base.ResolveInfo): GraphQL resolve info.
            agent_group (types.AgentGroupCreateInputType): Agent group to create.

        Returns:
            PublishAgentGroupMutation: Publish agent group mutation.
        """

        group = models.AgentGroup.create(
            name=agent_group.name,
            description=agent_group.description,
            agents=agent_group.agents,
            asset_types=agent_group.asset_types,
        )
        return PublishAgentGroupMutation(agent_group=group)


class DeleteAgentGroupMutation(graphene.Mutation):
    """Delete agent group mutation."""

    class Arguments:
        agent_group_id = graphene.Int(required=True)

    result = graphene.Boolean()

    @staticmethod
    def mutate(
        root,
        info: graphql_base.ResolveInfo,
        agent_group_id: int,
    ) -> "DeleteAgentGroupMutation":
        """Delete agent group mutation.

        Args:
            info (graphql_base.ResolveInfo): GraphQL resolve info.
            agent_group_id (int): Agent group id.

        Returns:
            DeleteAgentGroupMutation: Delete agent group mutation.
        """
        with models.Database() as session:
            agent_group_query = session.query(models.AgentGroup).filter_by(
                id=agent_group_id
            )
            if agent_group_query.count() == 0:
                raise graphql.GraphQLError("AgentGroup not found.")
            agent_group_query.delete()
            session.commit()
            return DeleteAgentGroupMutation(result=True)


class RunScanMutation(graphene.Mutation):
    class Arguments:
        scan = types.OxoAgentScanInputType(required=True)

    scan = graphene.Field(types.OxoScanType)

    @staticmethod
    def _prepare_agent_group(agent_group_id: int) -> definitions.AgentGroupDefinition:
        """Prepare agent group.

        Args:
            agent_group_id: The agent group id.

        Returns:
            The agent group.
        """
        with models.Database() as session:
            agent_group = (
                session.query(models.AgentGroup).filter_by(id=agent_group_id).first()
            )

            if agent_group is None:
                raise graphql.GraphQLError("Agent group not found.")

            agent_group_instance = definitions.AgentGroupDefinition(
                name=agent_group.name,
                description=agent_group.description,
                agents=[
                    definitions.AgentSettings(
                        key=agent.key.split(":")[0],
                        version=agent.key.split(":")[1] if ":" in agent.key else None,
                        args=[
                            utils_definitions.Arg.build(
                                name=arg.name,
                                type=arg.type,
                                value=arg.value,
                                description=arg.description,
                            )
                            for arg in session.query(models.AgentArgument)
                            .filter_by(agent_id=agent.id)
                            .all()
                        ],
                    )
                    for agent in agent_group.agents
                ],
            )
            return agent_group_instance

    @staticmethod
    def _prepare_assets(asset_ids: List[int]) -> List[ostorlab_asset.Asset]:
        """Prepare assets.

        Args:
            asset_ids: The asset ids.

        Returns:
            The assets.
        """

        with models.Database() as session:
            assets = (
                session.query(models.Asset).filter(models.Asset.id.in_(asset_ids)).all()
            )

            if assets is None or len(assets) == 0:
                raise graphql.GraphQLError("Assets not found.")

            scan_assets = []
            for asset in assets:
                if asset.type == "android_file":
                    file_path = pathlib.Path(asset.path)
                    if file_path.exists() is False:
                        raise graphql.GraphQLError(f"File {asset.path} not found.")
                    file_bytes = file_path.read_bytes()
                    if (
                        common.is_apk(file_bytes) is True
                        or common.is_xapk(file_bytes) is True
                    ):
                        scan_assets.append(
                            android_apk_asset.AndroidApk(
                                content=file_bytes, path=asset.path
                            )
                        )
                    elif common.is_aab(file_bytes) is True:
                        scan_assets.append(
                            android_aab_asset.AndroidAab(
                                content=file_bytes, path=asset.path
                            )
                        )
                    else:
                        raise graphql.GraphQLError(
                            f"Unsupported file type: {asset.path}"
                        )
                elif asset.type == "ios_file":
                    file_path = pathlib.Path(asset.path)
                    if file_path.exists() is False:
                        raise graphql.GraphQLError(f"File {asset.path} not found.")

                    scan_assets.append(
                        ios_ipa_asset.IOSIpa(
                            content=file_path.read_bytes(), path=asset.path
                        )
                    )
                elif asset.type == "android_store":
                    scan_assets.append(
                        android_store_asset.AndroidStore(
                            package_name=asset.package_name
                        )
                    )
                elif asset.type == "ios_store":
                    scan_assets.append(
                        ios_store_asset.IOSStore(bundle_id=asset.bundle_id)
                    )
                elif asset.type == "network":
                    ips = (
                        session.query(models.IPRange)
                        .filter_by(network_asset_id=asset.id)
                        .all()
                    )
                    for ip in ips:
                        ip_network = ipaddress.ip_network(ip.host, strict=False)
                        if ip_network.version == 4:
                            scan_assets.append(
                                ipv4_address_asset.IPv4(
                                    host=ip_network.network_address.exploded,
                                    mask=str(ip.mask)
                                    if ip.mask is not None
                                    else str(ip_network.prefixlen),
                                )
                            )
                        elif ip_network.version == 6:
                            scan_assets.append(
                                ipv6_address_asset.IPv6(
                                    host=ip_network.network_address.exploded,
                                    mask=str(ip.mask)
                                    if ip.mask is not None
                                    else str(ip_network.prefixlen),
                                )
                            )
                        else:
                            raise graphql.GraphQLError(f"Invalid IP address {ip}")
                elif asset.type == "urls":
                    links = (
                        session.query(models.Link)
                        .filter_by(urls_asset_id=asset.id)
                        .all()
                    )
                    for link in links:
                        scan_assets.append(
                            link_asset.Link(url=link.url, method=link.method)
                        )
                else:
                    raise graphql.GraphQLError("Unsupported asset type.")

            return scan_assets

    @staticmethod
    def _install_agents(
        agent_group: definitions.AgentGroupDefinition,
        runtime_instance: local_runtime.LocalRuntime,
    ) -> None:
        """Install agents.

        Args:
            agent_group: The agent group.
            runtime_instance: The runtime instance.
        """

        try:
            runtime_instance.install()
            for ag in agent_group.agents:
                try:
                    install_agent.install(ag.key, ag.version)
                except agent_fetcher.AgentDetailsNotFound:
                    graphql.GraphQLError(f"Agent {ag.key} not found on the store.")
        except httpx.HTTPError as e:
            raise graphql.GraphQLError(f"Could not install the agents: {e}")

    @staticmethod
    def mutate(
        root,
        info: graphql_base.ResolveInfo,
        scan: types.OxoAgentScanInputType,
    ) -> "RunScanMutation":
        """Run scan mutation.

        Args:
            info: `graphql_base.ResolveInfo` instance.
            scan: The scan information.

        Raises:
            graphql.GraphQLError in case of an error.

        Returns:
            The scan information.
        """

        agent_group = RunScanMutation._prepare_agent_group(scan.agent_group_id)
        scan_assets = RunScanMutation._prepare_assets(scan.asset_ids)

        runtime_instance: runtime.LocalRuntime = runtime.LocalRuntime()
        runtime_instance.follow = []

        try:
            can_run_scan = runtime_instance.can_run(agent_group_definition=agent_group)
        except exceptions.OstorlabError as e:
            raise graphql.GraphQLError(f"Runtime encountered an error to run scan: {e}")

        if can_run_scan is True:
            RunScanMutation._install_agents(agent_group, runtime_instance)
            try:
                created_scan = runtime_instance.scan(
                    title=scan.title,
                    agent_group_definition=agent_group,
                    assets=scan_assets,
                )

                with models.Database() as session:
                    created_scan.agent_group_id = scan.agent_group_id
                    assets_db = session.query(models.Asset).filter(
                        models.Asset.id.in_(scan.asset_ids)
                    )

                    for asset in assets_db:
                        asset.scan_id = created_scan.id

                    session.commit()

            except exceptions.OstorlabError as e:
                raise graphql.GraphQLError(
                    f"Runtime encountered an error to run scan: {e}"
                )

            return RunScanMutation(scan=created_scan)


class Mutations(graphene.ObjectType):
    delete_scan = DeleteScanMutation.Field(
        description="Delete a scan & all its information."
    )
    delete_agent_group = DeleteAgentGroupMutation.Field(
        description="Delete agent group."
    )
    import_scan = ImportScanMutation.Field(description="Import scan from file.")
    create_assets = CreateAssetsMutation.Field(description="Create an asset.")
    stop_scan = StopScanMutation.Field(
        description="Stops running scan, scan is marked as stopped once the engine has completed cancellation."
    )
    publish_agent_group = PublishAgentGroupMutation.Field(
        description="Create agent group"
    )
    run_scan = RunScanMutation.Field(description="Run scan")<|MERGE_RESOLUTION|>--- conflicted
+++ resolved
@@ -154,12 +154,8 @@
         order_by: Optional[types.AgentGroupOrderByEnum] = None,
         sort: Optional[common.SortEnum] = None,
         agent_group_ids: Optional[List[int]] = None,
-<<<<<<< HEAD
+        asset_type: Optional[str] = None,
     ) -> types.OxoAgentGroupsType:
-=======
-        asset_type: Optional[str] = None,
-    ) -> types.AgentGroupsType:
->>>>>>> 3003534e
         """Resolve agent groups query.
 
         Args:
