--- conflicted
+++ resolved
@@ -12,11 +12,8 @@
 from ostorlab.serve_app import common
 from ostorlab.serve_app import import_utils
 from ostorlab.serve_app import types
-<<<<<<< HEAD
 from ostorlab.serve_app import app
-=======
 from ostorlab.runtimes.local import runtime as local_runtime
->>>>>>> 30e263a3
 
 DEFAULT_NUMBER_ELEMENTS = 15
 
@@ -271,7 +268,6 @@
             return DeleteScanMutation(result=True)
 
 
-<<<<<<< HEAD
 class CreateAssetMutation(graphene.Mutation):
     """Create asset mutation."""
 
@@ -344,7 +340,8 @@
             raise graphql.GraphQLError("Asset input is missing.")
         if len(assets) >= 2:
             raise graphql.GraphQLError("Single asset input must be defined.")
-=======
+
+
 class StopScanMutation(graphene.Mutation):
     """Stop scan mutation."""
 
@@ -373,7 +370,6 @@
                 raise graphql.GraphQLError("Scan not found.")
             local_runtime.LocalRuntime().stop(scan_id=str(scan_id))
             return StopScanMutation(scan=scan)
->>>>>>> 30e263a3
 
 
 class Mutations(graphene.ObjectType):
@@ -381,10 +377,7 @@
         description="Delete a scan & all its information."
     )
     import_scan = ImportScanMutation.Field(description="Import scan from file.")
-<<<<<<< HEAD
     create_asset = CreateAssetMutation.Field(description="Create an asset.")
-=======
     stop_scan = StopScanMutation.Field(
         description="Stops running scan, scan is marked as stopped once the engine has completed cancellation."
-    )
->>>>>>> 30e263a3
+    )