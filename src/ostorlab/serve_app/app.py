--- conflicted
+++ resolved
@@ -3,11 +3,8 @@
 from typing import Optional
 
 import flask
-<<<<<<< HEAD
+import flask_cors
 import graphql_server
-=======
-import flask_cors
->>>>>>> b24d2ed3
 from graphene_file_upload import flask as graphene_upload_flask
 import ubjson
 
