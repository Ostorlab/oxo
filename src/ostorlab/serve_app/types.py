"""Graphene types for the local runtime."""

import collections
import enum
from typing import Optional, List

import graphene
import graphene_sqlalchemy
from graphql.execution import base as graphql_base

from ostorlab.runtimes.local.models import models
from ostorlab.serve_app import common

DEFAULT_NUMBER_ELEMENTS = 15
RISK_RATINGS_ORDER = {
    common.RiskRatingEnum.CRITICAL.name: 8,
    common.RiskRatingEnum.HIGH.name: 7,
    common.RiskRatingEnum.MEDIUM.name: 6,
    common.RiskRatingEnum.LOW.name: 5,
    common.RiskRatingEnum.POTENTIALLY.name: 4,
    common.RiskRatingEnum.HARDENING.name: 3,
    common.RiskRatingEnum.SECURE.name: 2,
    common.RiskRatingEnum.IMPORTANT.name: 1,
    common.RiskRatingEnum.INFO.name: 0,
}


class OxoScanOrderByEnum(graphene.Enum):
    """Enum for the elements to order a scan by."""

    ScanId = enum.auto()
    Title = enum.auto()
    CreatedTime = enum.auto()
    Progress = enum.auto()


class AgentGroupOrderByEnum(graphene.Enum):
    AgentGroupId = enum.auto()
    Name = enum.auto()
    CreatedTime = enum.auto()


class OxoReferenceType(graphene.ObjectType):
    """Graphene object type for a reference."""

    title = graphene.String()
    url = graphene.String()


class OxoKnowledgeBaseVulnerabilityType(graphene_sqlalchemy.SQLAlchemyObjectType):
    """SQLAlchemy object type for a knowledge base vulnerability."""

    references = graphene.List(OxoReferenceType)

    class Meta:
        """Meta class for the knowledge base vulnerability object type."""

        model = models.Vulnerability
        only_fields = (
            "title",
            "short_description",
            "description",
            "recommendation",
        )

    def resolve_references(
        self: models.Vulnerability, info: graphql_base.ResolveInfo
    ) -> List[OxoReferenceType]:
        """Resolve references query.

        Args:
            self: The vulnerability object.
            info: GraphQL resolve info.

        Returns:
            List of references.
        """
        with models.Database() as session:
            references = session.query(models.Reference).filter(
                models.Reference.vulnerability_id == self.id
            )
            return [
                OxoReferenceType(title=ref.title, url=ref.url) for ref in references
            ]


class OxoVulnerabilityType(graphene_sqlalchemy.SQLAlchemyObjectType):
    """SQLAlchemy object type for a vulnerability."""

    detail = graphene.Field(OxoKnowledgeBaseVulnerabilityType, required=False)
    cvss_v3_base_score = graphene.Float(required=False)

    class Meta:
        """Meta class for the vulnerability object type."""

        model = models.Vulnerability
        only_fields = (
            "id",
            "technical_detail",
            "risk_rating",
            "cvss_v3_vector",
            "dna",
        )

    def resolve_cvss_v3_base_score(
        self: models.Vulnerability, info: graphql_base.ResolveInfo
    ) -> float:
        """Resolve CVSS v3 base score query.

        Args:
            self (models.Vulnerability): The vulnerability object.
            info (graphql_base.ResolveInfo): GraphQL resolve info.

        Returns:
            float: The CVSS v3 base score.
        """
        return common.compute_cvss_v3_base_score(self.cvss_v3_vector)

    def resolve_detail(
        self: models.Vulnerability, info: graphql_base.ResolveInfo
    ) -> OxoKnowledgeBaseVulnerabilityType:
        """Resolve detail query.

        Args:
            self (models.Vulnerability): The vulnerability object.
            info (graphql_base.ResolveInfo): GraphQL resolve info.

        Returns:
            OxoKnowledgeBaseVulnerabilityType: The knowledge base vulnerability.
        """
        return OxoKnowledgeBaseVulnerabilityType(
            title=self.title,
            short_description=self.short_description,
            description=self.description,
            recommendation=self.recommendation,
            references=self.references,
        )


class OxoVulnerabilitiesType(graphene.ObjectType):
    """Graphene object type for a list of vulnerabilities."""

    vulnerabilities = graphene.List(OxoVulnerabilityType, required=True)
    page_info = graphene.Field(common.PageInfo, required=False)


class OxoAggregatedKnowledgeBaseVulnerabilityType(graphene.ObjectType):
    """Graphene object type for an aggregated knowledge base vulnerability."""

    highest_risk_rating = graphene.Field(common.RiskRatingEnum)
    highest_cvss_v3_vector = graphene.String()
    highest_cvss_v3_base_score = graphene.Float()
    kb = graphene.Field(OxoKnowledgeBaseVulnerabilityType)
    vulnerabilities = graphene.Field(
        OxoVulnerabilitiesType,
        detail_titles=graphene.List(graphene.String),
        page=graphene.Int(required=False),
        number_elements=graphene.Int(required=False),
        description="List of vulnerabilities.",
    )


class OxoScanType(graphene_sqlalchemy.SQLAlchemyObjectType):
    """SQLAlchemy object type for a scan."""

    vulnerabilities = graphene.Field(
        OxoVulnerabilitiesType,
        page=graphene.Int(required=False),
        number_elements=graphene.Int(required=False),
        detail_titles=graphene.List(graphene.String, required=False),
        vuln_ids=graphene.List(graphene.Int, required=False),
        description="List of vulnerabilities.",
    )
    kb_vulnerabilities = graphene.Field(
        graphene.List(OxoAggregatedKnowledgeBaseVulnerabilityType),
        detail_title=graphene.String(required=False),
        description="List of aggregated knowledge base vulnerabilities.",
    )
    message_status = graphene.String()
    progress = graphene.String()

    class Meta:
        """Meta class for the scan object type."""

        model = models.Scan
        description = "Scan object."
        only_fields = (
            "id",
            "title",
            "created_time",
            "asset",
        )

    def resolve_progress(self: models.Scan, info: graphql_base.ResolveInfo) -> str:
        """Resolve progress query.

        Args:
            self (models.Scan): The scan object.
            info (graphql_base.ResolveInfo): GraphQL resolve info.

        Returns:
            str: The progress of the scan.
        """

        return self.progress.name

    def resolve_vulnerabilities(
        self: models.Scan,
        info: graphql_base.ResolveInfo,
        detail_titles: Optional[List[str]] = None,
        vuln_ids: Optional[List[int]] = None,
        page: Optional[int] = None,
        number_elements: int = DEFAULT_NUMBER_ELEMENTS,
    ) -> OxoVulnerabilitiesType:
        """Resolve vulnerabilities query.

        Args:
            self (models.Scan): The scan object.
            info (graphql_base.ResolveInfo): GraphQL resolve info.
            detail_titles (list[str] | None, optional): List of detail titles. Defaults to None.
            vuln_ids (list[int] | None, optional): List of vulnerability ids. Defaults to None.
            page (int | None, optional): Page number. Defaults to None.
            number_elements (int, optional): Number of elements. Defaults to DEFAULT_NUMBER_ELEMENTS.

        Returns:
            OxoVulnerabilitiesType: List of vulnerabilities.
        """
        if number_elements <= 0:
            return OxoVulnerabilitiesType(vulnerabilities=[])

        with models.Database() as session:
            vulnerabilities = session.query(models.Vulnerability).filter(
                models.Vulnerability.scan_id == self.id
            )

            if vuln_ids is not None and len(vuln_ids) > 0:
                vulnerabilities = vulnerabilities.filter(
                    models.Vulnerability.id.in_(vuln_ids)
                )

            if detail_titles is not None and len(detail_titles) > 0:
                vulnerabilities = vulnerabilities.filter(
                    models.Vulnerability.title.in_(detail_titles)
                )

            vulnerabilities = vulnerabilities.order_by(models.Vulnerability.id)

            if page is not None and number_elements > 0:
                p = common.Paginator(vulnerabilities, number_elements)
                page = p.get_page(page)
                page_info = common.PageInfo(
                    count=p.count,
                    num_pages=p.num_pages,
                    has_next=page.has_next(),
                    has_previous=page.has_previous(),
                )
                return OxoVulnerabilitiesType(vulnerabilities=page, page_info=page_info)
            else:
                return OxoVulnerabilitiesType(vulnerabilities=vulnerabilities)

    def resolve_kb_vulnerabilities(
        self: models.Scan,
        info: graphql_base.ResolveInfo,
        detail_title: Optional[str] = None,
    ) -> list[OxoAggregatedKnowledgeBaseVulnerabilityType]:
        """Resolve knowledge base vulnerabilities query.

        Args:
            self (models.Scan): The scan object.
            info (graphql_base.ResolveInfo): GraphQL resolve info.
            detail_title (str | None, optional): The detail title. Defaults to None.

        Returns:
            list[OxoAggregatedKnowledgeBaseVulnerabilityType]: List of aggregated knowledge base vulnerabilities.
        """
        aggregated_kb = OxoScanType._build_kb_vulnerabilities(self, detail_title)
        return aggregated_kb

    def resolve_message_status(
        self: models.Scan, info: graphql_base.ResolveInfo
    ) -> str:
        """Resolve message status query.

        Args:
            self (models.Scan): The scan object.
            info (graphql_base.ResolveInfo): GraphQL resolve info.

        Returns:
            str: The message status of the scan.
        """
        with models.Database() as session:
            scan_statuses = session.query(models.ScanStatus).filter(
                models.ScanStatus.scan_id == self.id
            )
            message_statuses = [
                s.value for s in scan_statuses if s.key == "message_status"
            ]
            if message_statuses is not None and len(message_statuses) > 0:
                return message_statuses[-1]

    @staticmethod
    def _build_kb_vulnerabilities(
        scan: models.Scan, detail_title: Optional[str] = None
    ) -> list[OxoAggregatedKnowledgeBaseVulnerabilityType]:
        """Build knowledge base vulnerabilities.

        Args:
            scan (models.Scan): The scan object.
            detail_title (str | None, optional): The detail title. Defaults to None.

        Returns:
            list[OxoAggregatedKnowledgeBaseVulnerabilityType]: List of aggregated knowledge base vulnerabilities.
        """
        with models.Database() as session:
            vulnerabilities = session.query(models.Vulnerability).filter(
                models.Vulnerability.scan_id == scan.id
            )

            if detail_title is not None:
                vulnerabilities = vulnerabilities.filter(
                    models.Vulnerability.title == detail_title
                )

            kbs = vulnerabilities.group_by(
                models.Vulnerability.title,
                models.Vulnerability.short_description,
                models.Vulnerability.recommendation,
            ).all()

            distinct_vulnz = vulnerabilities.distinct(
                models.Vulnerability.risk_rating,
                models.Vulnerability.cvss_v3_vector,
            ).all()

            kb_dict = collections.defaultdict(list)
            cvss_dict = collections.defaultdict(list)

            aggregated_kb = []
            for vuln in distinct_vulnz:
                kb_dict[vuln.title].append(vuln.risk_rating)
                cvss_dict[vuln.title].append(vuln.cvss_v3_vector)

            for kb in kbs:
                vulnerabilities = vulnerabilities.filter(
                    models.Vulnerability.title == kb.title
                )
                highest_risk_rating = max(
                    kb_dict[kb.title], key=lambda risk: RISK_RATINGS_ORDER[risk.name]
                )
                if cvss_dict is not None:
                    cvss_v3_vectors = [
                        v
                        for v in cvss_dict[kb.title]
                        if v is not None
                        and common.compute_cvss_v3_base_score(v) is not None
                    ]
                if len(cvss_v3_vectors) > 0:
                    highest_cvss_v3_vector = max(
                        cvss_v3_vectors,
                        key=lambda vector: common.compute_cvss_v3_base_score(vector),
                    )
                else:
                    highest_cvss_v3_vector = kb.cvss_v3_vector or None
                aggregated_kb.append(
                    OxoAggregatedKnowledgeBaseVulnerabilityType(
                        highest_risk_rating=highest_risk_rating,
                        highest_cvss_v3_vector=highest_cvss_v3_vector,
                        highest_cvss_v3_base_score=common.compute_cvss_v3_base_score(
                            highest_cvss_v3_vector
                        ),
                        kb=kb,
                        vulnerabilities=OxoVulnerabilitiesType(
                            vulnerabilities=vulnerabilities
                        ),
                    )
                )

            return aggregated_kb


class OxoScansType(graphene.ObjectType):
    """Graphene object type for a list of scans."""

    scans = graphene.List(OxoScanType, required=True)
<<<<<<< HEAD


class OxoAgentScanInputType(graphene.InputObjectType):
    title = graphene.String(required=False)
    asset_ids = graphene.List(graphene.Int, required=True)
    agent_group_id = graphene.Int(required=True)
=======
    page_info = graphene.Field(common.PageInfo, required=False)


class AgentArgumentType(graphene_sqlalchemy.SQLAlchemyObjectType):
    """Graphene object type for a list of agent arguments."""

    class Meta:
        """Meta class for the agent arguments object type."""

        model = models.AgentArgument
        only_fields = (
            "id",
            "name",
            "type",
            "description",
            "value",
        )


class AgentArgumentsType(graphene.ObjectType):
    """Graphene object type for a list of agent arguments."""

    args = graphene.List(AgentArgumentType, required=True)


class AgentType(graphene_sqlalchemy.SQLAlchemyObjectType):
    """SQLAlchemy object type for an agent."""

    args = graphene.Field(AgentArgumentsType, required=True)

    class Meta:
        """Meta class for the agent object type."""

        model = models.Agent
        only_fields = (
            "id",
            "key",
        )

    def resolve_args(
        self: models.Agent, info: graphql_base.ResolveInfo
    ) -> AgentArgumentsType:
        """Resolve agent arguments query.

        Args:
            self (models.Agent): The agent object.
            info (graphql_base.ResolveInfo): GraphQL resolve info.

        Returns:
            AgentArgumentsType: List of agent arguments.
        """
        with models.Database() as session:
            args = session.query(models.AgentArgument).filter(
                models.AgentArgument.agent_id == self.id
            )
            return AgentArgumentsType(args=args)


class AgentsType(graphene.ObjectType):
    """Graphene object type for a list of agents."""

    agents = graphene.List(AgentType, required=True)


class AgentGroupType(graphene_sqlalchemy.SQLAlchemyObjectType):
    """SQLAlchemy object type for an agent group."""

    key = graphene.String()
    agents = graphene.Field(AgentsType, required=True)

    class Meta:
        """Meta class for the agent group object type."""

        model = models.AgentGroup

        only_fields = (
            "id",
            "name",
            "description",
            "created_time",
        )

    def resolve_key(self: models.AgentGroup, info: graphql_base.ResolveInfo) -> str:
        """Resolve key query.
        Args:
            self (models.AgentGroup): The agent group object.
            info (graphql_base.ResolveInfo): GraphQL resolve info.
        Returns:
            str: The key of the agent group.
        """
        return f"agentgroup/{self.name}"

    def resolve_agents(
        self: models.AgentGroup, info: graphql_base.ResolveInfo
    ) -> AgentsType:
        """Resolve agents query.
        Args:
            self (models.AgentGroup): The agent group object.
            info (graphql_base.ResolveInfo): GraphQL resolve info.
        Returns:
            AgentsType: List of agents.
        """
        with models.Database() as session:
            agents = (
                session.query(models.AgentGroup)
                .filter(models.AgentGroup.id == self.id)
                .first()
                .agents
            )
            return AgentsType(agents=agents)


class AgentGroupsType(graphene.ObjectType):
    agent_groups = graphene.List(AgentGroupType, required=True)
    page_info = graphene.Field(common.PageInfo, required=False)
>>>>>>> 73a0f339
<|MERGE_RESOLUTION|>--- conflicted
+++ resolved
@@ -382,14 +382,6 @@
     """Graphene object type for a list of scans."""
 
     scans = graphene.List(OxoScanType, required=True)
-<<<<<<< HEAD
-
-
-class OxoAgentScanInputType(graphene.InputObjectType):
-    title = graphene.String(required=False)
-    asset_ids = graphene.List(graphene.Int, required=True)
-    agent_group_id = graphene.Int(required=True)
-=======
     page_info = graphene.Field(common.PageInfo, required=False)
 
 
@@ -505,4 +497,9 @@
 class AgentGroupsType(graphene.ObjectType):
     agent_groups = graphene.List(AgentGroupType, required=True)
     page_info = graphene.Field(common.PageInfo, required=False)
->>>>>>> 73a0f339
+
+
+class OxoAgentScanInputType(graphene.InputObjectType):
+    title = graphene.String(required=False)
+    asset_ids = graphene.List(graphene.Int, required=True)
+    agent_group_id = graphene.Int(required=True)