--- conflicted
+++ resolved
@@ -633,7 +633,6 @@
         only_fields = (
             "id",
             "title",
-            "agent_group_id",
             "created_time",
         )
 
@@ -879,238 +878,4 @@
     """Graphene object type for a list of scans."""
 
     scans = graphene.List(OxoScanType, required=True)
-<<<<<<< HEAD
-    page_info = graphene.Field(common.PageInfo, required=False)
-=======
-    page_info = graphene.Field(common.PageInfo, required=False)
-
-
-class AgentArgumentType(graphene_sqlalchemy.SQLAlchemyObjectType):
-    """Graphene object type for a list of agent arguments."""
-
-    value = common.Bytes(required=False)
-
-    class Meta:
-        """Meta class for the agent arguments object type."""
-
-        model = models.AgentArgument
-        only_fields = (
-            "id",
-            "name",
-            "type",
-            "description",
-        )
-
-    def resolve_value(
-        self: models.AgentArgument, info: graphql_base.ResolveInfo
-    ) -> bytes:
-        """Resolve agent argument value query.
-
-        Args:
-            self (models.AgentArgument): The agent argument object.
-            info (graphql_base.ResolveInfo): GraphQL resolve info.
-
-        Returns:
-            common.Bytes: The value of the agent argument.
-        """
-        return self.value
-
-
-class AgentArgumentsType(graphene.ObjectType):
-    """Graphene object type for a list of agent arguments."""
-
-    args = graphene.List(AgentArgumentType, required=True)
-
-
-class AgentType(graphene_sqlalchemy.SQLAlchemyObjectType):
-    """SQLAlchemy object type for an agent."""
-
-    args = graphene.Field(AgentArgumentsType, required=True)
-
-    class Meta:
-        """Meta class for the agent object type."""
-
-        model = models.Agent
-        only_fields = (
-            "id",
-            "key",
-        )
-
-    def resolve_args(
-        self: models.Agent, info: graphql_base.ResolveInfo
-    ) -> AgentArgumentsType:
-        """Resolve agent arguments query.
-
-        Args:
-            self (models.Agent): The agent object.
-            info (graphql_base.ResolveInfo): GraphQL resolve info.
-
-        Returns:
-            AgentArgumentsType: List of agent arguments.
-        """
-        with models.Database() as session:
-            args = session.query(models.AgentArgument).filter(
-                models.AgentArgument.agent_id == self.id
-            )
-            return AgentArgumentsType(args=args)
-
-
-class OxoAgentsType(graphene.ObjectType):
-    """Graphene object type for a list of agents."""
-
-    agents = graphene.List(AgentType, required=True)
-    page_info = graphene.Field(
-        common.PageInfo,
-        required=False,
-    )
-
-
-class AgentGroupType(graphene_sqlalchemy.SQLAlchemyObjectType):
-    """SQLAlchemy object type for an agent group."""
-
-    key = graphene.String()
-    agents = graphene.Field(
-        OxoAgentsType,
-        required=True,
-        page=graphene.Int(required=False),
-        number_elements=graphene.Int(required=False),
-    )
-    asset_types = graphene.List(graphene.String)
-
-    class Meta:
-        """Meta class for the agent group object type."""
-
-        model = models.AgentGroup
-
-        only_fields = (
-            "id",
-            "name",
-            "description",
-            "created_time",
-        )
-
-    def resolve_key(self: models.AgentGroup, info: graphql_base.ResolveInfo) -> str:
-        """Resolve key query.
-        Args:
-            self (models.AgentGroup): The agent group object.
-            info (graphql_base.ResolveInfo): GraphQL resolve info.
-        Returns:
-            str: The key of the agent group.
-        """
-        return (
-            f"agentgroup//{self.name}"
-            if self.name is not None
-            else f"agentgroup//{self.id}"
-        )
-
-    def resolve_agents(
-        self: models.AgentGroup,
-        info: graphql_base.ResolveInfo,
-        page: int = None,
-        number_elements: int = DEFAULT_NUMBER_ELEMENTS,
-    ) -> OxoAgentsType:
-        """Resolve agents query.
-        Args:
-            self: The agent group object.
-            info: GraphQL resolve info.
-        Returns:
-            List of agents.
-        """
-        if number_elements <= 0:
-            return OxoAgentsType(agents=[])
-
-        with models.Database() as session:
-            agents = (
-                session.query(models.AgentGroup)
-                .filter(models.AgentGroup.id == self.id)
-                .first()
-                .agents
-            )
-            if page is not None and number_elements > 0:
-                p = common.Paginator(agents, number_elements)
-                page = p.get_page(page)
-                page_info = common.PageInfo(
-                    count=p.count,
-                    num_pages=p.num_pages,
-                    has_next=page.has_next(),
-                    has_previous=page.has_previous(),
-                )
-                return OxoAgentsType(agents=page, page_info=page_info)
-            else:
-                return OxoAgentsType(agents=agents)
-
-    def resolve_asset_types(
-        self: models.AgentGroup, info: graphql_base.ResolveInfo
-    ) -> List[str]:
-        """Resolve asset types query.
-        Args:
-            self (models.AgentGroup): The agent group object.
-            info (graphql_base.ResolveInfo): GraphQL resolve info.
-        Returns:
-            List[str]: The asset types of the agent group.
-        """
-        with models.Database() as session:
-            asset_types = session.query(models.AgentGroup).get(self.id).asset_types
-            return [asset.type for asset in asset_types]
-
-
-class OxoAgentGroupsType(graphene.ObjectType):
-    agent_groups = graphene.List(AgentGroupType, required=True)
-    page_info = graphene.Field(common.PageInfo, required=False)
-
-
-class OxoIPRangeInputType(graphene.InputObjectType):
-    host = graphene.String(required=True)
-    mask = graphene.String(required=False)
-
-
-class OxoLinkInputType(graphene.InputObjectType):
-    url = graphene.String(required=True)
-    method = graphene.String(required=False, default_value="GET")
-
-
-class OxoDomainNameInputType(graphene.InputObjectType):
-    name = graphene.String(required=True)
-
-
-class OxoAssetInputType(graphene.InputObjectType):
-    android_apk_file = graphene.List(OxoAndroidFileAssetInputType)
-    android_aab_file = graphene.List(OxoAndroidFileAssetInputType)
-    ios_file = graphene.List(OxoIOSFileAssetInputType)
-    android_store = graphene.List(OxoAndroidStoreAssetInputType)
-    ios_store = graphene.List(OxoIOSStoreAssetInputType)
-    link = graphene.List(OxoLinkInputType)
-    ip = graphene.List(OxoIPRangeInputType)
-    domain = graphene.List(OxoDomainNameInputType)
-
-
-class AgentArgumentInputType(graphene.InputObjectType):
-    """Input object type for an agent argument."""
-
-    name = graphene.String(required=True)
-    type = graphene.String(required=True)
-    description = graphene.String(required=False)
-    value = common.Bytes(required=False)
-
-
-class AgentGroupAgentCreateInputType(graphene.InputObjectType):
-    """Input object type for creating an agent group agent."""
-
-    key = graphene.String(required=True)
-    args = graphene.List(AgentArgumentInputType, required=False, default_value=[])
-
-
-class AgentGroupCreateInputType(graphene.InputObjectType):
-    """Input object type for creating an agent group."""
-
-    name = graphene.String(required=False)
-    description = graphene.String(required=True)
-    agents = graphene.List(AgentGroupAgentCreateInputType, required=True)
-    asset_types = graphene.List(graphene.String, required=False, default_value=[])
-
-
-class OxoAgentScanInputType(graphene.InputObjectType):
-    title = graphene.String(required=False)
-    asset_ids = graphene.List(graphene.Int, required=True)
-    agent_group_id = graphene.Int(required=True)
->>>>>>> ab2fd27e
+    page_info = graphene.Field(common.PageInfo, required=False)