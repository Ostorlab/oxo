--- conflicted
+++ resolved
@@ -808,11 +808,7 @@
     """Input object type for creating an agent group agent."""
 
     key = graphene.String(required=True)
-<<<<<<< HEAD
-    args = graphene.List(AgentArgumentInputType, default_value=[])
-=======
     args = graphene.List(AgentArgumentInputType, required=False, default_value=[])
->>>>>>> d5a479fb
 
 
 class AgentGroupCreateInputType(graphene.InputObjectType):
