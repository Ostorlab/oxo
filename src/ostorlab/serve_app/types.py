"""Graphene types for the local runtime."""

import collections
import enum
from typing import Optional, List

import graphene
import graphene_sqlalchemy
from graphql.execution import base as graphql_base

from ostorlab.runtimes.local.models import models
from ostorlab.serve_app import common

DEFAULT_NUMBER_ELEMENTS = 15
RISK_RATINGS_ORDER = {
    common.RiskRatingEnum.CRITICAL.name: 8,
    common.RiskRatingEnum.HIGH.name: 7,
    common.RiskRatingEnum.MEDIUM.name: 6,
    common.RiskRatingEnum.LOW.name: 5,
    common.RiskRatingEnum.POTENTIALLY.name: 4,
    common.RiskRatingEnum.HARDENING.name: 3,
    common.RiskRatingEnum.SECURE.name: 2,
    common.RiskRatingEnum.IMPORTANT.name: 1,
    common.RiskRatingEnum.INFO.name: 0,
}


class OxoScanOrderByEnum(graphene.Enum):
    """Enum for the elements to order a scan by."""

    ScanId = enum.auto()
    Title = enum.auto()
    CreatedTime = enum.auto()
    Progress = enum.auto()


class AgentGroupOrderByEnum(graphene.Enum):
    AgentGroupId = enum.auto()
    Name = enum.auto()
    CreatedTime = enum.auto()


class OxoKnowledgeBaseVulnerabilityType(graphene_sqlalchemy.SQLAlchemyObjectType):
    """SQLAlchemy object type for a knowledge base vulnerability."""

    class Meta:
        """Meta class for the knowledge base vulnerability object type."""

        model = models.Vulnerability
        only_fields = (
            "title",
            "short_description",
            "description",
            "recommendation",
            "references",
        )


class OxoVulnerabilityType(graphene_sqlalchemy.SQLAlchemyObjectType):
    """SQLAlchemy object type for a vulnerability."""

    detail = graphene.Field(OxoKnowledgeBaseVulnerabilityType, required=False)
    cvss_v3_base_score = graphene.Float(required=False)

    class Meta:
        """Meta class for the vulnerability object type."""

        model = models.Vulnerability
        only_fields = (
            "id",
            "technical_detail",
            "risk_rating",
            "cvss_v3_vector",
            "dna",
        )

    def resolve_cvss_v3_base_score(
        self: models.Vulnerability, info: graphql_base.ResolveInfo
    ) -> float:
        """Resolve CVSS v3 base score query.

        Args:
            self (models.Vulnerability): The vulnerability object.
            info (graphql_base.ResolveInfo): GraphQL resolve info.

        Returns:
            float: The CVSS v3 base score.
        """
        return common.compute_cvss_v3_base_score(self.cvss_v3_vector)

    def resolve_detail(
        self: models.Vulnerability, info: graphql_base.ResolveInfo
    ) -> OxoKnowledgeBaseVulnerabilityType:
        """Resolve detail query.

        Args:
            self (models.Vulnerability): The vulnerability object.
            info (graphql_base.ResolveInfo): GraphQL resolve info.

        Returns:
            OxoKnowledgeBaseVulnerabilityType: The knowledge base vulnerability.
        """
        return OxoKnowledgeBaseVulnerabilityType(
            title=self.title,
            short_description=self.short_description,
            description=self.description,
            recommendation=self.recommendation,
            references=self.references,
        )


class OxoVulnerabilitiesType(graphene.ObjectType):
    """Graphene object type for a list of vulnerabilities."""

    vulnerabilities = graphene.List(OxoVulnerabilityType, required=True)


class OxoAggregatedKnowledgeBaseVulnerabilityType(graphene.ObjectType):
    """Graphene object type for an aggregated knowledge base vulnerability."""

    highest_risk_rating = graphene.Field(common.RiskRatingEnum)
    highest_cvss_v3_vector = graphene.String()
    highest_cvss_v3_base_score = graphene.Float()
    kb = graphene.Field(OxoKnowledgeBaseVulnerabilityType)
    vulnerabilities = graphene.Field(
        OxoVulnerabilitiesType,
        detail_titles=graphene.List(graphene.String),
        page=graphene.Int(required=False),
        number_elements=graphene.Int(required=False),
        description="List of vulnerabilities.",
    )


class OxoScanType(graphene_sqlalchemy.SQLAlchemyObjectType):
    """SQLAlchemy object type for a scan."""

    vulnerabilities = graphene.Field(
        OxoVulnerabilitiesType,
        page=graphene.Int(required=False),
        number_elements=graphene.Int(required=False),
        detail_titles=graphene.List(graphene.String, required=False),
        vuln_ids=graphene.List(graphene.Int, required=False),
        description="List of vulnerabilities.",
    )
    kb_vulnerabilities = graphene.Field(
        graphene.List(OxoAggregatedKnowledgeBaseVulnerabilityType),
        detail_title=graphene.String(required=False),
        description="List of aggregated knowledge base vulnerabilities.",
    )
    message_status = graphene.String()
    progress = graphene.String()

    class Meta:
        """Meta class for the scan object type."""

        model = models.Scan
        description = "Scan object."
        only_fields = (
            "id",
            "title",
            "created_time",
            "asset",
        )

    def resolve_progress(self: models.Scan, info: graphql_base.ResolveInfo) -> str:
        """Resolve progress query.

        Args:
            self (models.Scan): The scan object.
            info (graphql_base.ResolveInfo): GraphQL resolve info.

        Returns:
            str: The progress of the scan.
        """

        return self.progress.name

    def resolve_vulnerabilities(
        self: models.Scan,
        info: graphql_base.ResolveInfo,
        detail_titles: Optional[List[str]] = None,
        vuln_ids: Optional[List[int]] = None,
        page: Optional[int] = None,
        number_elements: int = DEFAULT_NUMBER_ELEMENTS,
    ) -> OxoVulnerabilitiesType:
        """Resolve vulnerabilities query.

        Args:
            self (models.Scan): The scan object.
            info (graphql_base.ResolveInfo): GraphQL resolve info.
            detail_titles (list[str] | None, optional): List of detail titles. Defaults to None.
            vuln_ids (list[int] | None, optional): List of vulnerability ids. Defaults to None.
            page (int | None, optional): Page number. Defaults to None.
            number_elements (int, optional): Number of elements. Defaults to DEFAULT_NUMBER_ELEMENTS.

        Returns:
            OxoVulnerabilitiesType: List of vulnerabilities.
        """
        if number_elements <= 0:
            return OxoVulnerabilitiesType(vulnerabilities=[])

        with models.Database() as session:
            vulnerabilities = session.query(models.Vulnerability).filter(
                models.Vulnerability.scan_id == self.id
            )

            if vuln_ids is not None and len(vuln_ids) > 0:
                vulnerabilities = vulnerabilities.filter(
                    models.Vulnerability.id.in_(vuln_ids)
                )

            if detail_titles is not None and len(detail_titles) > 0:
                vulnerabilities = vulnerabilities.filter(
                    models.Vulnerability.title.in_(detail_titles)
                )

            vulnerabilities = vulnerabilities.order_by(models.Vulnerability.id)

            if page is not None and number_elements > 0:
                vulnerabilities = vulnerabilities.offset(
                    (page - 1) * number_elements
                ).limit(number_elements)
                return OxoVulnerabilitiesType(vulnerabilities=vulnerabilities)
            else:
                return OxoVulnerabilitiesType(vulnerabilities=vulnerabilities)

    def resolve_kb_vulnerabilities(
        self: models.Scan,
        info: graphql_base.ResolveInfo,
        detail_title: Optional[str] = None,
    ) -> list[OxoAggregatedKnowledgeBaseVulnerabilityType]:
        """Resolve knowledge base vulnerabilities query.

        Args:
            self (models.Scan): The scan object.
            info (graphql_base.ResolveInfo): GraphQL resolve info.
            detail_title (str | None, optional): The detail title. Defaults to None.

        Returns:
            list[OxoAggregatedKnowledgeBaseVulnerabilityType]: List of aggregated knowledge base vulnerabilities.
        """
        aggregated_kb = OxoScanType._build_kb_vulnerabilities(self, detail_title)
        return aggregated_kb

    def resolve_message_status(
        self: models.Scan, info: graphql_base.ResolveInfo
    ) -> str:
        """Resolve message status query.

        Args:
            self (models.Scan): The scan object.
            info (graphql_base.ResolveInfo): GraphQL resolve info.

        Returns:
            str: The message status of the scan.
        """
        with models.Database() as session:
            scan_statuses = session.query(models.ScanStatus).filter(
                models.ScanStatus.scan_id == self.id
            )
            message_statuses = [
                s.value for s in scan_statuses if s.key == "message_status"
            ]
            if message_statuses is not None and len(message_statuses) > 0:
                return message_statuses[-1]

    @staticmethod
    def _build_kb_vulnerabilities(
        scan: models.Scan, detail_title: Optional[str] = None
    ) -> list[OxoAggregatedKnowledgeBaseVulnerabilityType]:
        """Build knowledge base vulnerabilities.

        Args:
            scan (models.Scan): The scan object.
            detail_title (str | None, optional): The detail title. Defaults to None.

        Returns:
            list[OxoAggregatedKnowledgeBaseVulnerabilityType]: List of aggregated knowledge base vulnerabilities.
        """
        with models.Database() as session:
            vulnerabilities = session.query(models.Vulnerability).filter(
                models.Vulnerability.scan_id == scan.id
            )

            if detail_title is not None:
                vulnerabilities = vulnerabilities.filter(
                    models.Vulnerability.title == detail_title
                )

            kbs = vulnerabilities.group_by(
                models.Vulnerability.title,
                models.Vulnerability.short_description,
                models.Vulnerability.recommendation,
            ).all()

            distinct_vulnz = vulnerabilities.distinct(
                models.Vulnerability.risk_rating,
                models.Vulnerability.cvss_v3_vector,
            ).all()

            kb_dict = collections.defaultdict(list)
            cvss_dict = collections.defaultdict(list)

            aggregated_kb = []
            for vuln in distinct_vulnz:
                kb_dict[vuln.title].append(vuln.risk_rating)
                cvss_dict[vuln.title].append(vuln.cvss_v3_vector)

            for kb in kbs:
                vulnerabilities = vulnerabilities.filter(
                    models.Vulnerability.title == kb.title
                )
                highest_risk_rating = max(
                    kb_dict[kb.title], key=lambda risk: RISK_RATINGS_ORDER[risk.name]
                )
                if cvss_dict is not None:
                    cvss_v3_vectors = [
                        v
                        for v in cvss_dict[kb.title]
                        if v is not None
                        and common.compute_cvss_v3_base_score(v) is not None
                    ]
                if len(cvss_v3_vectors) > 0:
                    highest_cvss_v3_vector = max(
                        cvss_v3_vectors,
                        key=lambda vector: common.compute_cvss_v3_base_score(vector),
                    )
                else:
                    highest_cvss_v3_vector = kb.cvss_v3_vector or None
                aggregated_kb.append(
                    OxoAggregatedKnowledgeBaseVulnerabilityType(
                        highest_risk_rating=highest_risk_rating,
                        highest_cvss_v3_vector=highest_cvss_v3_vector,
                        highest_cvss_v3_base_score=common.compute_cvss_v3_base_score(
                            highest_cvss_v3_vector
                        ),
                        kb=kb,
                        vulnerabilities=OxoVulnerabilitiesType(
                            vulnerabilities=vulnerabilities
                        ),
                    )
                )

            return aggregated_kb


class OxoScansType(graphene.ObjectType):
    """Graphene object type for a list of scans."""

    scans = graphene.List(OxoScanType, required=True)
<<<<<<< HEAD
=======


class AgentArgumentType(graphene_sqlalchemy.SQLAlchemyObjectType):
    """Graphene object type for a list of agent arguments."""

    class Meta:
        """Meta class for the agent arguments object type."""

        model = models.AgentArgument
        only_fields = (
            "id",
            "name",
            "type",
            "description",
            "value",
        )


class AgentArgumentsType(graphene.ObjectType):
    """Graphene object type for a list of agent arguments."""

    args = graphene.List(AgentArgumentType, required=True)


class AgentType(graphene_sqlalchemy.SQLAlchemyObjectType):
    """SQLAlchemy object type for an agent."""

    args = graphene.Field(AgentArgumentsType, required=True)

    class Meta:
        """Meta class for the agent object type."""

        model = models.Agent
        only_fields = (
            "id",
            "key",
        )

    def resolve_args(
        self: models.Agent, info: graphql_base.ResolveInfo
    ) -> AgentArgumentsType:
        """Resolve agent arguments query.

        Args:
            self (models.Agent): The agent object.
            info (graphql_base.ResolveInfo): GraphQL resolve info.

        Returns:
            AgentArgumentsType: List of agent arguments.
        """
        with models.Database() as session:
            args = session.query(models.AgentArgument).filter(
                models.AgentArgument.agent_id == self.id
            )
            return AgentArgumentsType(args=args)


class AgentsType(graphene.ObjectType):
    """Graphene object type for a list of agents."""

    agents = graphene.List(AgentType, required=True)


class AgentGroupType(graphene_sqlalchemy.SQLAlchemyObjectType):
    """SQLAlchemy object type for an agent group."""

    key = graphene.String()
    agents = graphene.Field(AgentsType, required=True)

    class Meta:
        """Meta class for the agent group object type."""

        model = models.AgentGroup

        only_fields = (
            "id",
            "name",
            "description",
            "created_time",
        )

    def resolve_key(self: models.AgentGroup, info: graphql_base.ResolveInfo) -> str:
        """Resolve key query.
        Args:
            self (models.AgentGroup): The agent group object.
            info (graphql_base.ResolveInfo): GraphQL resolve info.
        Returns:
            str: The key of the agent group.
        """
        return f"agentgroup/{self.name}"

    def resolve_agents(
        self: models.AgentGroup, info: graphql_base.ResolveInfo
    ) -> AgentsType:
        """Resolve agents query.
        Args:
            self (models.AgentGroup): The agent group object.
            info (graphql_base.ResolveInfo): GraphQL resolve info.
        Returns:
            AgentsType: List of agents.
        """
        with models.Database() as session:
            agents = (
                session.query(models.AgentGroup)
                .filter(models.AgentGroup.id == self.id)
                .first()
                .agents
            )
            return AgentsType(agents=agents)


class AgentGroupsType(graphene.ObjectType):
    agent_groups = graphene.List(AgentGroupType, required=True)
>>>>>>> 67579522
    page_info = graphene.Field(common.PageInfo, required=False)<|MERGE_RESOLUTION|>--- conflicted
+++ resolved
@@ -348,8 +348,7 @@
     """Graphene object type for a list of scans."""
 
     scans = graphene.List(OxoScanType, required=True)
-<<<<<<< HEAD
-=======
+    page_info = graphene.Field(common.PageInfo, required=False)
 
 
 class AgentArgumentType(graphene_sqlalchemy.SQLAlchemyObjectType):
@@ -463,5 +462,4 @@
 
 class AgentGroupsType(graphene.ObjectType):
     agent_groups = graphene.List(AgentGroupType, required=True)
->>>>>>> 67579522
     page_info = graphene.Field(common.PageInfo, required=False)