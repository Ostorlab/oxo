"""Graphene types for the local runtime."""

import collections
import enum
from typing import Optional, List

import graphene
import graphene_sqlalchemy
from graphql.execution import base as graphql_base

from ostorlab.runtimes.local.models import models
from ostorlab.serve_app import common

DEFAULT_NUMBER_ELEMENTS = 15
RISK_RATINGS_ORDER = {
    common.RiskRatingEnum.CRITICAL.name: 8,
    common.RiskRatingEnum.HIGH.name: 7,
    common.RiskRatingEnum.MEDIUM.name: 6,
    common.RiskRatingEnum.LOW.name: 5,
    common.RiskRatingEnum.POTENTIALLY.name: 4,
    common.RiskRatingEnum.HARDENING.name: 3,
    common.RiskRatingEnum.SECURE.name: 2,
    common.RiskRatingEnum.IMPORTANT.name: 1,
    common.RiskRatingEnum.INFO.name: 0,
}


class OxoScanOrderByEnum(graphene.Enum):
    """Enum for the elements to order a scan by."""

    ScanId = enum.auto()
    Title = enum.auto()
    CreatedTime = enum.auto()
    Progress = enum.auto()


class AgentGroupOrderByEnum(graphene.Enum):
    AgentGroupId = enum.auto()
    Name = enum.auto()
    CreatedTime = enum.auto()


class OxoReferenceType(graphene.ObjectType):
    """Graphene object type for a reference."""

    title = graphene.String()
    url = graphene.String()


class OxoKnowledgeBaseVulnerabilityType(graphene.ObjectType):
    """SQLAlchemy object type for a knowledge base vulnerability."""

    references = graphene.List(OxoReferenceType)
    title = graphene.String()
    short_description = graphene.String()
    description = graphene.String()
    recommendation = graphene.String()


class OxoVulnerabilityType(graphene_sqlalchemy.SQLAlchemyObjectType):
    """SQLAlchemy object type for a vulnerability."""

    detail = graphene.Field(OxoKnowledgeBaseVulnerabilityType, required=False)
    cvss_v3_base_score = graphene.Float(required=False)

    class Meta:
        """Meta class for the vulnerability object type."""

        model = models.Vulnerability
        only_fields = (
            "id",
            "technical_detail",
            "risk_rating",
            "cvss_v3_vector",
            "dna",
        )

    def resolve_cvss_v3_base_score(
        self: models.Vulnerability, info: graphql_base.ResolveInfo
    ) -> float:
        """Resolve CVSS v3 base score query.

        Args:
            self (models.Vulnerability): The vulnerability object.
            info (graphql_base.ResolveInfo): GraphQL resolve info.

        Returns:
            float: The CVSS v3 base score.
        """
        return common.compute_cvss_v3_base_score(self.cvss_v3_vector)

    def resolve_detail(
        self: models.Vulnerability, info: graphql_base.ResolveInfo
    ) -> OxoKnowledgeBaseVulnerabilityType:
        """Resolve detail query.

        Args:
            self (models.Vulnerability): The vulnerability object.
            info (graphql_base.ResolveInfo): GraphQL resolve info.

        Returns:
            OxoKnowledgeBaseVulnerabilityType: The knowledge base vulnerability.
        """
        with models.Database() as session:
            references = (
                session.query(models.Reference)
                .filter(models.Reference.vulnerability_id == self.id)
                .all()
            )

            return OxoKnowledgeBaseVulnerabilityType(
                title=self.title,
                short_description=self.short_description,
                description=self.description,
                recommendation=self.recommendation,
                references=[
                    OxoReferenceType(title=ref.title, url=ref.url) for ref in references
                ],
            )


class OxoVulnerabilitiesType(graphene.ObjectType):
    """Graphene object type for a list of vulnerabilities."""

    vulnerabilities = graphene.List(OxoVulnerabilityType, required=True)
    page_info = graphene.Field(common.PageInfo, required=False)


class OxoAggregatedKnowledgeBaseVulnerabilityType(graphene.ObjectType):
    """Graphene object type for an aggregated knowledge base vulnerability."""

    highest_risk_rating = graphene.Field(common.RiskRatingEnum)
    highest_cvss_v3_vector = graphene.String()
    highest_cvss_v3_base_score = graphene.Float()
    kb = graphene.Field(OxoKnowledgeBaseVulnerabilityType)
    vulnerabilities = graphene.Field(
        OxoVulnerabilitiesType,
        detail_titles=graphene.List(graphene.String),
        page=graphene.Int(required=False),
        number_elements=graphene.Int(required=False),
        description="List of vulnerabilities.",
    )

    def resolve_vulnerabilities(
        self: models.Scan,
        info: graphql_base.ResolveInfo,
        detail_titles: Optional[List[str]] = None,
        page: Optional[int] = None,
        number_elements: int = DEFAULT_NUMBER_ELEMENTS,
    ) -> OxoVulnerabilitiesType:
        """Resolve vulnerabilities query.

        Args:
            self: The scan object.
            info: GraphQL resolve info.
            detail_titles: List of detail titles. Defaults to None.
            page: Page number. Defaults to None.
            number_elements: Number of elements. Defaults to DEFAULT_NUMBER_ELEMENTS.

        Returns:
            OxoVulnerabilitiesType: List of vulnerabilities.
        """
        if number_elements <= 0:
            return OxoVulnerabilitiesType(vulnerabilities=[])

        vulnerabilities = self.vulnerabilities.vulnerabilities.order_by(
            models.Vulnerability.id
        )

        if detail_titles is not None and len(detail_titles) > 0:
            vulnerabilities = vulnerabilities.filter(
                models.Vulnerability.title.in_(detail_titles)
            )

        if page is not None and number_elements > 0:
            p = common.Paginator(vulnerabilities, number_elements)
            page = p.get_page(page)
            page_info = common.PageInfo(
                count=p.count,
                num_pages=p.num_pages,
                has_next=page.has_next(),
                has_previous=page.has_previous(),
            )
            return OxoVulnerabilitiesType(vulnerabilities=page, page_info=page_info)
        else:
            return OxoVulnerabilitiesType(vulnerabilities=vulnerabilities)


class OxoScanType(graphene_sqlalchemy.SQLAlchemyObjectType):
    """SQLAlchemy object type for a scan."""

    vulnerabilities = graphene.Field(
        OxoVulnerabilitiesType,
        page=graphene.Int(required=False),
        number_elements=graphene.Int(required=False),
        detail_titles=graphene.List(graphene.String, required=False),
        vuln_ids=graphene.List(graphene.Int, required=False),
        description="List of vulnerabilities.",
    )
    kb_vulnerabilities = graphene.Field(
        graphene.List(OxoAggregatedKnowledgeBaseVulnerabilityType),
        detail_title=graphene.String(required=False),
        description="List of aggregated knowledge base vulnerabilities.",
    )
    message_status = graphene.String()
    progress = graphene.String()

    class Meta:
        """Meta class for the scan object type."""

        model = models.Scan
        description = "Scan object."
        only_fields = (
            "id",
            "title",
            "created_time",
            "asset",
        )

    def resolve_progress(self: models.Scan, info: graphql_base.ResolveInfo) -> str:
        """Resolve progress query.

        Args:
            self (models.Scan): The scan object.
            info (graphql_base.ResolveInfo): GraphQL resolve info.

        Returns:
            str: The progress of the scan.
        """

        return self.progress.name

    def resolve_vulnerabilities(
        self: models.Scan,
        info: graphql_base.ResolveInfo,
        detail_titles: Optional[List[str]] = None,
        vuln_ids: Optional[List[int]] = None,
        page: Optional[int] = None,
        number_elements: int = DEFAULT_NUMBER_ELEMENTS,
    ) -> OxoVulnerabilitiesType:
        """Resolve vulnerabilities query.

        Args:
            self (models.Scan): The scan object.
            info (graphql_base.ResolveInfo): GraphQL resolve info.
            detail_titles (list[str] | None, optional): List of detail titles. Defaults to None.
            vuln_ids (list[int] | None, optional): List of vulnerability ids. Defaults to None.
            page (int | None, optional): Page number. Defaults to None.
            number_elements (int, optional): Number of elements. Defaults to DEFAULT_NUMBER_ELEMENTS.

        Returns:
            OxoVulnerabilitiesType: List of vulnerabilities.
        """
        if number_elements <= 0:
            return OxoVulnerabilitiesType(vulnerabilities=[])

        with models.Database() as session:
            vulnerabilities = session.query(models.Vulnerability).filter(
                models.Vulnerability.scan_id == self.id
            )

            if vuln_ids is not None and len(vuln_ids) > 0:
                vulnerabilities = vulnerabilities.filter(
                    models.Vulnerability.id.in_(vuln_ids)
                )

            if detail_titles is not None and len(detail_titles) > 0:
                vulnerabilities = vulnerabilities.filter(
                    models.Vulnerability.title.in_(detail_titles)
                )

            vulnerabilities = vulnerabilities.order_by(models.Vulnerability.id)

            if page is not None and number_elements > 0:
                p = common.Paginator(vulnerabilities, number_elements)
                page = p.get_page(page)
                page_info = common.PageInfo(
                    count=p.count,
                    num_pages=p.num_pages,
                    has_next=page.has_next(),
                    has_previous=page.has_previous(),
                )
                return OxoVulnerabilitiesType(vulnerabilities=page, page_info=page_info)
            else:
                return OxoVulnerabilitiesType(vulnerabilities=vulnerabilities)

    def resolve_kb_vulnerabilities(
        self: models.Scan,
        info: graphql_base.ResolveInfo,
        detail_title: Optional[str] = None,
        page: Optional[int] = None,
        number_elements: int = DEFAULT_NUMBER_ELEMENTS,
    ) -> list[OxoAggregatedKnowledgeBaseVulnerabilityType]:
        """Resolve knowledge base vulnerabilities query.

        Args:
            self (models.Scan): The scan object.
            info (graphql_base.ResolveInfo): GraphQL resolve info.
            detail_title (str | None, optional): The detail title. Defaults to None.

        Returns:
            list[OxoAggregatedKnowledgeBaseVulnerabilityType]: List of aggregated knowledge base vulnerabilities.
        """
        aggregated_kb = OxoScanType._build_kb_vulnerabilities(self, detail_title)
        return aggregated_kb

    def resolve_message_status(
        self: models.Scan, info: graphql_base.ResolveInfo
    ) -> str:
        """Resolve message status query.

        Args:
            self (models.Scan): The scan object.
            info (graphql_base.ResolveInfo): GraphQL resolve info.

        Returns:
            str: The message status of the scan.
        """
        with models.Database() as session:
            scan_statuses = session.query(models.ScanStatus).filter(
                models.ScanStatus.scan_id == self.id
            )
            message_statuses = [
                s.value for s in scan_statuses if s.key == "message_status"
            ]
            if message_statuses is not None and len(message_statuses) > 0:
                return message_statuses[-1]

    @staticmethod
    def _build_kb_vulnerabilities(
        scan: models.Scan, detail_title: Optional[str] = None
    ) -> list[OxoAggregatedKnowledgeBaseVulnerabilityType]:
        """Build knowledge base vulnerabilities.

        Args:
            scan (models.Scan): The scan object.
            detail_title (str | None, optional): The detail title. Defaults to None.

        Returns:
            list[OxoAggregatedKnowledgeBaseVulnerabilityType]: List of aggregated knowledge base vulnerabilities.
        """
        with models.Database() as session:
            vulnerabilities = session.query(models.Vulnerability).filter(
                models.Vulnerability.scan_id == scan.id
            )
            if detail_title is not None:
                vulnerabilities = vulnerabilities.filter(
                    models.Vulnerability.title == detail_title
                )

            kbs = vulnerabilities.group_by(
                models.Vulnerability.title,
                models.Vulnerability.short_description,
                models.Vulnerability.recommendation,
            ).all()

            distinct_vulnz = vulnerabilities.distinct(
                models.Vulnerability.risk_rating,
                models.Vulnerability.cvss_v3_vector,
            ).all()

            kb_dict = collections.defaultdict(list)
            cvss_dict = collections.defaultdict(list)

            aggregated_kb = []
            for vuln in distinct_vulnz:
                kb_dict[vuln.title].append(vuln.risk_rating)
                cvss_dict[vuln.title].append(vuln.cvss_v3_vector)

            for kb in kbs:
                kb_vulnerabilities = vulnerabilities.filter(
                    models.Vulnerability.title == kb.title
                )
                highest_risk_rating = max(
                    kb_dict[kb.title], key=lambda risk: RISK_RATINGS_ORDER[risk.name]
                )
                if cvss_dict is not None:
                    cvss_v3_vectors = [
                        v
                        for v in cvss_dict[kb.title]
                        if v is not None
                        and common.compute_cvss_v3_base_score(v) is not None
                    ]
                if len(cvss_v3_vectors) > 0:
                    highest_cvss_v3_vector = max(
                        cvss_v3_vectors,
                        key=lambda vector: common.compute_cvss_v3_base_score(vector),
                    )
                else:
                    highest_cvss_v3_vector = kb.cvss_v3_vector or None
                references = (
                    session.query(models.Reference)
                    .filter(
                        models.Reference.vulnerability_id
                        == kb_vulnerabilities.first().id
                    )
                    .distinct(models.Reference.title)
                ).all()
                aggregated_kb.append(
                    OxoAggregatedKnowledgeBaseVulnerabilityType(
                        highest_risk_rating=highest_risk_rating,
                        highest_cvss_v3_vector=highest_cvss_v3_vector,
                        highest_cvss_v3_base_score=common.compute_cvss_v3_base_score(
                            highest_cvss_v3_vector
                        ),
                        kb=OxoKnowledgeBaseVulnerabilityType(
                            title=kb.title,
                            short_description=kb.short_description,
                            description=kb.description,
                            recommendation=kb.recommendation,
                            references=[
                                OxoReferenceType(title=ref.title, url=ref.url)
                                for ref in references
                            ],
                        ),
                        vulnerabilities=OxoVulnerabilitiesType(
                            vulnerabilities=kb_vulnerabilities
                        ),
                    )
                )

            return aggregated_kb


class OxoScansType(graphene.ObjectType):
    """Graphene object type for a list of scans."""

    scans = graphene.List(OxoScanType, required=True)
    page_info = graphene.Field(common.PageInfo, required=False)


class AgentArgumentType(graphene_sqlalchemy.SQLAlchemyObjectType):
    """Graphene object type for a list of agent arguments."""

    value = common.Bytes(required=False)

    class Meta:
        """Meta class for the agent arguments object type."""

        model = models.AgentArgument
        only_fields = (
            "id",
            "name",
            "type",
            "description",
        )

    def resolve_value(
        self: models.AgentArgument, info: graphql_base.ResolveInfo
    ) -> bytes:
        """Resolve agent argument value query.

        Args:
            self (models.AgentArgument): The agent argument object.
            info (graphql_base.ResolveInfo): GraphQL resolve info.

        Returns:
            common.Bytes: The value of the agent argument.
        """
        return self.value


class AgentArgumentsType(graphene.ObjectType):
    """Graphene object type for a list of agent arguments."""

    args = graphene.List(AgentArgumentType, required=True)


class AgentType(graphene_sqlalchemy.SQLAlchemyObjectType):
    """SQLAlchemy object type for an agent."""

    args = graphene.Field(AgentArgumentsType, required=True)

    class Meta:
        """Meta class for the agent object type."""

        model = models.Agent
        only_fields = (
            "id",
            "key",
        )

    def resolve_args(
        self: models.Agent, info: graphql_base.ResolveInfo
    ) -> AgentArgumentsType:
        """Resolve agent arguments query.

        Args:
            self (models.Agent): The agent object.
            info (graphql_base.ResolveInfo): GraphQL resolve info.

        Returns:
            AgentArgumentsType: List of agent arguments.
        """
        with models.Database() as session:
            args = session.query(models.AgentArgument).filter(
                models.AgentArgument.agent_id == self.id
            )
            return AgentArgumentsType(args=args)


class AgentsType(graphene.ObjectType):
    """Graphene object type for a list of agents."""

    agents = graphene.List(AgentType, required=True)


class AgentGroupType(graphene_sqlalchemy.SQLAlchemyObjectType):
    """SQLAlchemy object type for an agent group."""

    key = graphene.String()
    agents = graphene.Field(AgentsType, required=True)

    class Meta:
        """Meta class for the agent group object type."""

        model = models.AgentGroup

        only_fields = (
            "id",
            "name",
            "description",
            "created_time",
        )

    def resolve_key(self: models.AgentGroup, info: graphql_base.ResolveInfo) -> str:
        """Resolve key query.
        Args:
            self (models.AgentGroup): The agent group object.
            info (graphql_base.ResolveInfo): GraphQL resolve info.
        Returns:
            str: The key of the agent group.
        """
        return f"agentgroup//{self.name}"

    def resolve_agents(
        self: models.AgentGroup, info: graphql_base.ResolveInfo
    ) -> AgentsType:
        """Resolve agents query.
        Args:
            self (models.AgentGroup): The agent group object.
            info (graphql_base.ResolveInfo): GraphQL resolve info.
        Returns:
            AgentsType: List of agents.
        """
        with models.Database() as session:
            agents = (
                session.query(models.AgentGroup)
                .filter(models.AgentGroup.id == self.id)
                .first()
                .agents
            )
            return AgentsType(agents=agents)


class AgentGroupsType(graphene.ObjectType):
    agent_groups = graphene.List(AgentGroupType, required=True)
    page_info = graphene.Field(common.PageInfo, required=False)


<<<<<<< HEAD
class OxoAgentScanInputType(graphene.InputObjectType):
    title = graphene.String(required=False)
    asset_ids = graphene.List(graphene.Int, required=True)
    agent_group_id = graphene.Int(required=True)
=======
class AgentArgumentInputType(graphene.InputObjectType):
    """Input object type for an agent argument."""

    name = graphene.String(required=True)
    type = graphene.String(required=True)
    description = graphene.String(required=False)
    value = common.Bytes(required=False)


class AgentGroupAgentCreateInputType(graphene.InputObjectType):
    """Input object type for creating an agent group agent."""

    key = graphene.String(required=True)
    args = graphene.List(AgentArgumentInputType)


class AgentGroupCreateInputType(graphene.InputObjectType):
    """Input object type for creating an agent group."""

    name = graphene.String(required=True)
    description = graphene.String(required=True)
    agents = graphene.List(AgentGroupAgentCreateInputType, required=True)
>>>>>>> 6777d830
<|MERGE_RESOLUTION|>--- conflicted
+++ resolved
@@ -558,12 +558,6 @@
     page_info = graphene.Field(common.PageInfo, required=False)
 
 
-<<<<<<< HEAD
-class OxoAgentScanInputType(graphene.InputObjectType):
-    title = graphene.String(required=False)
-    asset_ids = graphene.List(graphene.Int, required=True)
-    agent_group_id = graphene.Int(required=True)
-=======
 class AgentArgumentInputType(graphene.InputObjectType):
     """Input object type for an agent argument."""
 
@@ -586,4 +580,9 @@
     name = graphene.String(required=True)
     description = graphene.String(required=True)
     agents = graphene.List(AgentGroupAgentCreateInputType, required=True)
->>>>>>> 6777d830
+
+
+class OxoAgentScanInputType(graphene.InputObjectType):
+    title = graphene.String(required=False)
+    asset_ids = graphene.List(graphene.Int, required=True)
+    agent_group_id = graphene.Int(required=True)