--- conflicted
+++ resolved
@@ -75,37 +75,15 @@
             }
             if asset.type == "android_file" or asset.type == "ios_file":
                 if asset.path is not None:
-<<<<<<< HEAD
                     mobile_app = pathlib.Path(asset.path).name
                     asset_dict["path"] = mobile_app
-                    android_file_asset_path = pathlib.Path(asset.path)
-                    if android_file_asset_path.exists() is False:
-                        raise ValueError(f"Android File {asset.path} not found.")
-                    try:
-                        archive.writestr(
-                            mobile_app, android_file_asset_path.read_bytes()
-                        )
-                    except Exception:
-                        pass
-
-            elif asset.type == "ios_file":
-                if asset.path is not None:
-                    mobile_app = pathlib.Path(asset.path).name
-                    asset_dict["path"] = mobile_app
-                    ios_file_asset_path = pathlib.Path(asset.path)
-                    if ios_file_asset_path.exists() is False:
-                        raise ValueError(f"IOS File {asset.path} not found.")
-                    try:
-                        archive.writestr(mobile_app, ios_file_asset_path.read_bytes())
-=======
                     file_asset_path = pathlib.Path(asset.path)
                     if file_asset_path.exists() is False:
                         raise ValueError(
                             f"{asset_type.capitalize()} File {asset.path} not found."
                         )
                     try:
-                        archive.writestr(MOBILE_APP, file_asset_path.read_bytes())
->>>>>>> d1656eb3
+                        archive.writestr(mobile_app, file_asset_path.read_bytes())
                     except Exception:
                         pass
 
