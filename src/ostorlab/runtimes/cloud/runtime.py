"""Remote runtime runs on Ostorlab cloud.

The remote runtime provides capabilities identical to local runtime with extra features, like data persistence,
improved data visualization, automated scaling for improved performance, agent improved data warehouse for improved
detection and several other improvements.
"""

from typing import List, Optional, Dict, Union

import click
import markdownify
import rich
from rich import markdown, panel

from ostorlab.apis import scan_list
from ostorlab.apis import scan_stop
from ostorlab.apis import vulnz_describe
from ostorlab.apis import vulnz_list
from ostorlab.apis import agent_details
from ostorlab.apis import agent_group
from ostorlab.apis import assets
from ostorlab.apis import create_agent_scan
from ostorlab.apis.runners import authenticated_runner
from ostorlab.apis.runners import runner
from ostorlab.assets import asset as base_asset
from ostorlab.cli import console as cli_console
from ostorlab.cli import dumpers
from ostorlab.runtimes import definitions
from ostorlab.runtimes import runtime
from ostorlab.utils import styles
from ostorlab import configuration_manager


AgentType = Dict[str, Union[str, List]]
console = cli_console.Console()

class CloudRuntime(runtime.Runtime):
    """Cloud runtime runs agents from Ostorlab Cloud."""

    def __init__(self, *args, **kwargs) -> None:
        """cloud runtime instance running on Ostorlab cloud.
        cloud runtime communicates over a GraphQL API.
        """
        super().__init__()
        del args, kwargs

    def can_run(self, agent_group_definition: definitions.AgentGroupDefinition) -> bool:
        """Checks if the runtime is capable of running the provided agent run definition.

        Args:
            agent_group_definition: The agent group definition of a set of agents.

        Returns:
            True if can run, false otherwise.
        """
        try:
            config_manager = configuration_manager.ConfigurationManager()

            if not config_manager.is_authenticated:
                console.error('You need to be authenticated before using the cloud runtime.')
                return False

            do_agents_exist = self._check_agents_exist(agent_group_definition)
            return do_agents_exist
        except runner.ResponseError as error_msg:
            console.error(error_msg)
            return False

    def scan(
        self,
        title: Optional[str],
        agent_group_definition: definitions.AgentGroupDefinition,
        asset: base_asset.Asset,
        ) -> None:
        """Triggers a scan using the provided agent group definition and asset target.

        Args:
            title: The title of the scan.
            agent_group_definition: The agent group definition of a set of agents.
            asset: The scan target asset.

        Returns:
            None
        """
        try:
            api_runner = authenticated_runner.AuthenticatedAPIRunner()

            agents = self._agents_from_agent_group_def(api_runner, agent_group_definition)
            name = agent_group_definition.name
            description = agent_group_definition.description

            console.info('Creating agent group')
            agent_group_id = self._create_agent_group(api_runner, name, description, agents)

            console.info('Creating asset')
            asset_id = self._create_asset(api_runner, asset)

            console.info('Creating scan')
            self._create_scan(api_runner, asset_id, agent_group_id, title)

            console.success('Scan created successfully.')
        except runner.ResponseError as error_msg:
            console.error(error_msg)


    def stop(self, scan_id: int) -> None:
        """Stops a scan.

        Args:
            scan_id: The id of the scan to stop.
        """
        try:
            api_runner = authenticated_runner.AuthenticatedAPIRunner()
            response = api_runner.execute(scan_stop.ScanStopAPIRequest(scan_id))
            if response.get('errors') is not None:
                console.error(f'Scan with id {scan_id} not found')
            else:
                console.success('Scan stopped successfully')
        except runner.Error:
            console.error('Could not stop scan.')

    def list(self, page: int = 1, number_elements: int = 10) -> List[runtime.Scan]:
        """Lists scans managed by runtime.

        Args:
            page: Page number for list pagination (default 1).
            number_elements: count of elements to show in the listed page (default 10).

        Returns:
            List of scan objects.
        """
        try:
            api_runner = authenticated_runner.AuthenticatedAPIRunner()
            response = api_runner.execute(scan_list.ScansListAPIRequest(page, number_elements))
            scans = response['data']['scans']['scans']

            return [
                runtime.Scan(
                    id=scan['id'],
                    asset=scan['assetType'],
                    created_time=scan['createdTime'],
                    progress=scan['progress'],
                ) for scan in scans
            ]

        except runner.Error:
            console.error('Could not fetch scans.')

    def install(self) -> None:
        """No installation action.

        Returns:
            None
        """
        pass

    def list_vulnz(self, scan_id: int, page: int = 1, number_elements: int = 10):
        """List vulnz from the cloud using and render them in a table.

        Args:
            scan_id: scan id to list vulnz from.
            page: optional page number.
            number_elements: optional number of elements per page.
        """
        try:
            api_runner = authenticated_runner.AuthenticatedAPIRunner()
            response = api_runner.execute(
                vulnz_list.VulnzListAPIRequest(scan_id=scan_id, number_elements=number_elements, page=page))
            vulnerabilities = response['data']['scan']['vulnerabilities']['vulnerabilities']
            vulnz_list_table = []
            for vulnerability in vulnerabilities:
                vulnz_list_table.append({
                    'id': str(vulnerability['id']),
                    'risk_rating': styles.style_risk(vulnerability['detail']['riskRating'].upper()),
                    'cvss_v3_vector': vulnerability['detail']['cvssV3Vector'],
                    'title': vulnerability['detail']['title'],
                    'short_description': markdown.Markdown(vulnerability['detail']['shortDescription']),
                })
            columns = {
                'Id': 'id',
                'Title': 'title',
                'Risk Rating': 'risk_rating',
                'CVSS V3 Vector': 'cvss_v3_vector',
                'Short Description': 'short_description',
            }
            title = f'Scan {scan_id}: Found {len(vulnz_list_table)} vulnerabilities.'
            console.table(columns=columns, data=vulnz_list_table, title=title)
            has_next_page: bool = response['data']['scan']['vulnerabilities']['pageInfo']['hasNext']
            num_pages = response['data']['scan']['vulnerabilities']['pageInfo']['numPages']
            if has_next_page is True:
                console.info('Fetch next page?')
                page = page + 1
                if click.confirm(f'page {page + 1} of {num_pages}'):
                    self.list_vulnz(scan_id=scan_id, page=page, number_elements=number_elements)
        except runner.Error:
            console.error(f'scan with id {scan_id} does not exist.')

    def _print_vulnerability(self, vulnerability):
        """Print vulnerability details"""
        if vulnerability is None:
            return

        vulnz_list_data = [
            {'id': str(vulnerability['id']),
             'risk_rating': styles.style_risk(vulnerability['customRiskRating'].upper()),
             'cvss_v3_vector': vulnerability['detail']['cvssV3Vector'],
             'title': vulnerability['detail']['title'],
             'short_description': markdown.Markdown(vulnerability['detail']['shortDescription']),
             }
        ]
        columns = {
            'Id': 'id',
            'Title': 'title',
            'Risk Rating': 'risk_rating',
            'CVSSv3 Vector': 'cvss_v3_vector',
            'Short Description': 'short_description',
        }
        title = f'Describing vulnerability {vulnerability["id"]}'
        console.table(columns=columns, data=vulnz_list_data, title=title)
        rich.print(panel.Panel(markdown.Markdown(vulnerability['detail']['description']), title='Description'))
        rich.print(panel.Panel(markdown.Markdown(vulnerability['detail']['recommendation']), title='Recommendation'))
        if vulnerability['technicalDetailFormat'] == 'HTML':
            rich.print(panel.Panel(markdown.Markdown(markdownify.markdownify(vulnerability['technicalDetail'])),
                                   title='Technical details'))
        else:
            rich.print(panel.Panel(markdown.Markdown(vulnerability['technicalDetail']), title='Technical details'))

    def describe_vuln(self, scan_id: int, vuln_id: int, page: int = 1, number_elements: int = 10):
        """Fetch and show the full details of specific vuln from the cloud, or all the vulnz for a specific scan.

        Args:
            scan_id: scan id to show all vulnerabilities.
            vuln_id: optional vuln id to describe.
            page: page number.
            number_elements: number of items to show per page.
        """
        try:
            if vuln_id is None:
                click.BadParameter('You should at least provide --vuln_id or --scan_id.')
            api_runner = authenticated_runner.AuthenticatedAPIRunner()
            if scan_id is not None:
                response = api_runner.execute(
                    vulnz_describe.ScanVulnzDescribeAPIRequest(scan_id=scan_id,
                                                               vuln_id=vuln_id,
                                                               page=page,
                                                               number_elements=number_elements))
                vulnerabilities = response['data']['scan']['vulnerabilities']['vulnerabilities']
                for v in vulnerabilities:
                    self._print_vulnerability(v)
                num_pages = response['data']['scan']['vulnerabilities']['pageInfo']['numPages']
                console.success(f'Vulnerabilities listed successfully. page {page} of {num_pages} pages')
                has_next_page: bool = response['data']['scan']['vulnerabilities']['pageInfo']['hasNext']
                if has_next_page is True:
                    console.info('Fetch next page?')
                    page = page + 1
                    if click.confirm(f'page {page + 1} of {num_pages}'):
                        self.describe_vuln(scan_id=scan_id, vuln_id=vuln_id, page=page, number_elements=number_elements)

        except runner.ResponseError:
<<<<<<< HEAD
            console.error('Vulnerability / scan not Found.')

    def _fetch_scan_vulnz(self, scan_id: int, page: int = 1, number_elements: int = 10):
        api_runner = authenticated_runner.AuthenticatedAPIRunner()
        return api_runner.execute(
            vulnz_list.VulnzListAPIRequest(scan_id=scan_id, number_elements=number_elements, page=page))

    def dump_vulnz(self, scan_id: int, dumper: dumpers.VulnzDumper, page: int = 1, number_elements: int = 10):
        """fetch vulnz from the cloud runtime.
        fetching all vulnz for a specific scan and saving in a specific format, in order to fetch all vulnerabilities
        {number_elements|10} for each request, this function run in an infinity loop (recursive)
        Args:
            dumper: VulnzDumper class
            scan_id: scan id to dump vulnz from.
            page: page number
            number_elements: number of elements per reach page
        """
        has_next_page = True
        with console.status(f'fetching vulnerabilities for scan scan-id={scan_id}'):
            while has_next_page:
                response = self._fetch_scan_vulnz(scan_id, page=page, number_elements=number_elements)
                has_next_page: bool = response['data']['scan']['vulnerabilities']['pageInfo']['hasNext'] | False
                page = page + 1
                vulnerabilities = response['data']['scan']['vulnerabilities']['vulnerabilities']
                vulnz_list_table = []
                for vulnerability in vulnerabilities:
                    vuln = {
                        'id': str(vulnerability['id']),
                        'risk_rating': vulnerability['detail']['riskRating'],
                        'cvss_v3_vector': vulnerability['detail']['cvssV3Vector'],
                        'title': vulnerability['detail']['title'],
                        'short_description': vulnerability['detail']['shortDescription']
                    }
                    vulnz_list_table.append(vuln)
                dumper.dump(vulnz_list_table)
                console.success(f'{len(vulnerabilities)} Vulnerabilities saved to {dumper.output_path}')
=======
            console.error(f'Scan {scan_id} not found')

    def _check_agents_exist(self, agent_group_definition: definitions.AgentGroupDefinition) -> bool:
        """Send API requests to check if agents exist."""
        api_runner = authenticated_runner.AuthenticatedAPIRunner()

        for agent in agent_group_definition.agents:
            response = api_runner.execute(agent_details.AgentDetailsAPIRequest(agent.key))
            if response.get('errors') is not None:
                console.errors('The agent {agent.key} does not exists')
                return False
        return True

    def _agents_from_agent_group_def(self,
                                     api_runner: runner.APIRunner,
                                     agent_group_definition: definitions.AgentGroupDefinition) -> List[AgentType]:
        """Creates list of agents dicts from an agent group definition."""
        agents = []
        for agent_def in agent_group_definition.agents:
            agent_detail = api_runner.execute(agent_details.AgentDetailsAPIRequest(agent_def.key))
            agent_version = agent_detail['data']['agent']['versions']['versions'][0]['version']
            agent = {}
            agent['agentKey'] = agent_def.key
            agent['version'] = agent_version

            agent_args = []
            for arg in agent_def.args:
                agent_args.append({
                    'name': arg.name,
                    'type': arg.type,
                    'value': arg.value
                })
            agent['args'] = agent_args
            agents.append(agent)
        return agents

    def _create_agent_group(self, api_runner: runner.APIRunner, name: str, description:str, agents: List[AgentType]):
        """Sends an API request to create an agent group.

        Returns:
            id opf the created agent group.
        """
        request = agent_group.CreateAgentGroupAPIRequest(name, description, agents)
        response = api_runner.execute(request)
        agent_group_id = response['data']['publishAgentGroup']['agentGroup']['id']
        return agent_group_id

    def _create_asset(self, api_runner: runner.APIRunner, asset: base_asset.Asset):
        """Sends an API request to create an asset.

        Returns:
            id of the created asset.
        """
        request = assets.CreateAssetAPIRequest(asset)
        response = api_runner.execute(request)
        asset_id = response['data']['createAsset']['asset']['id']
        return asset_id

    def _create_scan(self, api_runner: runner.APIRunner, asset_id: int, agent_group_id: int, title: str):
        """Sends an API request to create a scan."""
        request = create_agent_scan.CreateAgentScanAPIRequest(title, asset_id, agent_group_id)
        _ = api_runner.execute(request)
>>>>>>> 2796ac7c
<|MERGE_RESOLUTION|>--- conflicted
+++ resolved
@@ -257,7 +257,6 @@
                         self.describe_vuln(scan_id=scan_id, vuln_id=vuln_id, page=page, number_elements=number_elements)
 
         except runner.ResponseError:
-<<<<<<< HEAD
             console.error('Vulnerability / scan not Found.')
 
     def _fetch_scan_vulnz(self, scan_id: int, page: int = 1, number_elements: int = 10):
@@ -294,8 +293,6 @@
                     vulnz_list_table.append(vuln)
                 dumper.dump(vulnz_list_table)
                 console.success(f'{len(vulnerabilities)} Vulnerabilities saved to {dumper.output_path}')
-=======
-            console.error(f'Scan {scan_id} not found')
 
     def _check_agents_exist(self, agent_group_definition: definitions.AgentGroupDefinition) -> bool:
         """Send API requests to check if agents exist."""
@@ -356,5 +353,4 @@
     def _create_scan(self, api_runner: runner.APIRunner, asset_id: int, agent_group_id: int, title: str):
         """Sends an API request to create a scan."""
         request = create_agent_scan.CreateAgentScanAPIRequest(title, asset_id, agent_group_id)
-        _ = api_runner.execute(request)
->>>>>>> 2796ac7c
+        _ = api_runner.execute(request)