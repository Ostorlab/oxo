"""Remote runtime runs on Ostorlab cloud.

The remote runtime provides capabilities identical to local runtime with extra features, like data persistence,
improved data visualization, automated scaling for improved performance, agent improved data warehouse for improved
detection and several other improvements.
"""

from typing import Any, List, Optional, Dict, Union

import click
import markdownify
import rich
from rich import markdown, panel

from ostorlab import configuration_manager
from ostorlab.apis import agent_details
from ostorlab.apis import agent_group
from ostorlab.apis import assets as api_assets
from ostorlab.apis import create_agent_scan
from ostorlab.apis import scan_list
from ostorlab.apis import scan_stop
from ostorlab.apis import vulnz_describe
from ostorlab.apis import vulnz_list
from ostorlab.apis.runners import authenticated_runner
from ostorlab.apis.runners import runner
from ostorlab.assets import asset as base_asset
from ostorlab.cli import console as cli_console
from ostorlab.cli import dumpers
from ostorlab.runtimes import definitions
from ostorlab.runtimes import runtime
from ostorlab.utils import styles

AgentType = Dict[str, Union[str, List]]
console = cli_console.Console()


class CloudRuntime(runtime.Runtime):
    """Cloud runtime runs agents from Ostorlab Cloud."""

    def __init__(self, *args, **kwargs) -> None:
        """cloud runtime instance running on Ostorlab cloud.
        cloud runtime communicates over a GraphQL API.
        """
        super().__init__()
        del args, kwargs

    def can_run(self, agent_group_definition: definitions.AgentGroupDefinition) -> bool:
        """Checks if the runtime is capable of running the provided agent run definition.

        Args:
            agent_group_definition: The agent group definition of a set of agents.

        Returns:
            True if can run, false otherwise.
        """
        try:
            config_manager = configuration_manager.ConfigurationManager()

            if not config_manager.is_authenticated:
                console.error('You need to be authenticated before using the cloud runtime.')
                return False

            do_agents_exist = self._check_agents_exist(agent_group_definition)
            return do_agents_exist
        except runner.ResponseError as error_msg:
            console.error(error_msg)
            return False

    def scan(
            self,
            title: Optional[str],
            agent_group_definition: definitions.AgentGroupDefinition,
            assets: Optional[List[base_asset.Asset]]
    ) -> None:
        """Triggers a scan using the provided agent group definition and asset target.

        Args:
            title: The title of the scan.
            agent_group_definition: The agent group definition of a set of agents.
            assets: The scan target asset.

        Returns:
            None
        """
        try:
            if len(assets) > 1:
                raise NotImplementedError()
            else:
                asset = assets[0]
            # we support multiple assets for local runtime for the cloud runtime. we take just the first asset.
            api_runner = authenticated_runner.AuthenticatedAPIRunner()

            agents = self._agents_from_agent_group_def(api_runner, agent_group_definition)
            name = agent_group_definition.name
            description = agent_group_definition.description

            console.info('Creating agent group')
            agent_group_id = self._create_agent_group(api_runner, name, description, agents)

            console.info('Creating asset')
            asset_id = self._create_asset(api_runner, asset)

            console.info('Creating scan')
            self._create_scan(api_runner, asset_id, agent_group_id, title)

            console.success('Scan created successfully.')
        except runner.ResponseError as error_msg:
            console.error(error_msg)

    def stop(self, scan_id: int) -> None:
        """Stops a scan.

        Args:
            scan_id: The id of the scan to stop.
        """
        try:
            api_runner = authenticated_runner.AuthenticatedAPIRunner()
            response = api_runner.execute(scan_stop.ScanStopAPIRequest(scan_id))
            if response.get('errors') is not None:
                console.error(f'Scan with id {scan_id} not found')
            else:
                console.success('Scan stopped successfully')
        except runner.Error:
            console.error('Could not stop scan.')

    def list(self, page: int = 1, number_elements: int = 10) -> List[runtime.Scan]:
        """Lists scans managed by runtime.

        Args:
            page: Page number for list pagination (default 1).
            number_elements: count of elements to show in the listed page (default 10).

        Returns:
            List of scan objects.
        """
        try:
            api_runner = authenticated_runner.AuthenticatedAPIRunner()
            response = api_runner.execute(scan_list.ScansListAPIRequest(page, number_elements))
            scans = response['data']['scans']['scans']

            return [
                runtime.Scan(
                    id=scan['id'],
                    asset=scan['assetType'],
                    created_time=scan['createdTime'],
                    progress=scan['progress'],
                ) for scan in scans
            ]

        except runner.Error:
            console.error('Could not fetch scans.')

    def install(self) -> None:
        """No installation action.

        Returns:
            None
        """
        pass


    def _prepare_vuln_location_markdown(self, location: Dict[str, Any]) -> str:
        """Returns a markdown display of the exact target where the vulnerability was found."""
        location = location or {} 
        asset_data = location.get('asset')
        if location is None or asset_data is None:
            return ''
        location_markdwon_value = ''
        if asset_data.get('domain') is not None:
            domain_name = asset_data.get('domain').get('name')
            location_markdwon_value = f'Domain: {domain_name}  \n'
        elif asset_data.get('ipv4') is not None:
            host = asset_data.get('ipv4').get('host')
            location_markdwon_value = f'IPv4: {host}  \n'
        elif asset_data.get('ipv6') is not None:
            host = asset_data.get('ipv6').get('host')
            location_markdwon_value = f'IPv6: {host}  \n'
        elif asset_data.get('androidApp') is not None:
            package_name = asset_data.get('androidApp').get('packageName')
            location_markdwon_value = f'Android package: {package_name}  \n'
        elif asset_data.get('iosApp') is not None:
            bundle_id = asset_data.get('iosApp').get('bundleId')
            location_markdwon_value = f'iOS bundle ID: {bundle_id}  \n'
        else:
            raise ValueError('Unknown asset : ', asset_data)

        for metadata in location.get('metadata', []):
            metad_type = metadata.get('metadataType')
            metad_value = metadata.get('metadataValue')
            location_markdwon_value += f'{metad_type}: {metad_value}  \n'
        return location_markdwon_value


    def list_vulnz(self, scan_id: int, page: int = 1, number_elements: int = 10):
        """List vulnz from the cloud using and render them in a table.

        Args:
            scan_id: scan id to list vulnz from.
            page: optional page number.
            number_elements: optional number of elements per page.
        """
        try:
            api_runner = authenticated_runner.AuthenticatedAPIRunner()
            response = api_runner.execute(
                vulnz_list.VulnzListAPIRequest(scan_id=scan_id, number_elements=number_elements, page=page))
            vulnerabilities = response['data']['scan']['vulnerabilities']['vulnerabilities']
            vulnz_list_table = []
            for vulnerability in vulnerabilities:
                vulnerability_location_markdown = self._prepare_vuln_location_markdown(vulnerability.get('vulnerabilityLocation'))
                vulnz_list_table.append({
                    'id': str(vulnerability['id']),
                    'risk_rating': styles.style_risk(vulnerability['detail']['riskRating'].upper()),
                    'cvss_v3_vector': vulnerability['detail']['cvssV3Vector'],
                    'title': vulnerability['detail']['title'],
                    'short_description': markdown.Markdown(vulnerability['detail']['shortDescription']),
                    'location': markdown.Markdown(vulnerability_location_markdown),
                })
            columns = {
                'Id': 'id',
                'Title': 'title',
                'Vulnerable target': 'location',
                'Risk Rating': 'risk_rating',
                'CVSS V3 Vector': 'cvss_v3_vector',
                'Short Description': 'short_description',
            }
            title = f'Scan {scan_id}: Found {len(vulnz_list_table)} vulnerabilities.'
            console.table(columns=columns, data=vulnz_list_table, title=title)
            has_next_page: bool = response['data']['scan']['vulnerabilities']['pageInfo']['hasNext']
            num_pages = response['data']['scan']['vulnerabilities']['pageInfo']['numPages']
            if has_next_page is True:
                console.info('Fetch next page?')
                page = page + 1
                if click.confirm(f'page {page + 1} of {num_pages}'):
                    self.list_vulnz(scan_id=scan_id, page=page, number_elements=number_elements)
        except runner.Error:
            console.error(f'scan with id {scan_id} does not exist.')

<<<<<<< HEAD
    def _prepare_references_markdown(self, references: List[Dict[str, str]]) -> Optional[str]:
        """Returns a markdown display of the references of a vulnerability."""
        if references is None or len(references) == 0:
            return None

        references_markdwon_value = ''
        for reference in references:
            title = reference.get('title', '')
            url = reference.get('url', '')
            reference_markdwon = f'{title}: {url}  \n'
            references_markdwon_value += reference_markdwon

        return references_markdwon_value
=======
>>>>>>> e555bf3f

    def _print_vulnerability(self, vulnerability):
        """Print vulnerability details"""
        if vulnerability is None:
            return
        vulnerability_location_markdown = self._prepare_vuln_location_markdown(vulnerability.get('vulnerabilityLocation'))
        vulnz_list_data = [
            {'id': str(vulnerability['id']),
             'risk_rating': styles.style_risk(vulnerability['customRiskRating'].upper()),
             'cvss_v3_vector': vulnerability['detail']['cvssV3Vector'],
             'title': vulnerability['detail']['title'],
             'short_description': markdown.Markdown(vulnerability['detail']['shortDescription']),
             'location': vulnerability_location_markdown
             }
        ]
        columns = {
            'Id': 'id',
            'Title': 'title',
            'Vulnerable target': 'location',
            'Risk Rating': 'risk_rating',
            'CVSSv3 Vector': 'cvss_v3_vector',
            'Short Description': 'short_description',
        }
        title = f'Describing vulnerability {vulnerability["id"]}'
        console.table(columns=columns, data=vulnz_list_data, title=title)
        rich.print(panel.Panel(markdown.Markdown(vulnerability['detail']['description']), title='Description'))
        rich.print(panel.Panel(markdown.Markdown(vulnerability['detail']['recommendation']), title='Recommendation'))
        references_markdown_value = self._prepare_references_markdown(vulnerability['detail'].get('references', []))
        if references_markdown_value is not None:
            rich.print(panel.Panel(markdown.Markdown(references_markdown_value), title='references'))
        if vulnerability['technicalDetailFormat'] == 'HTML':
            rich.print(panel.Panel(markdown.Markdown(markdownify.markdownify(vulnerability['technicalDetail'])),
                                   title='Technical details'))
        else:
            rich.print(panel.Panel(markdown.Markdown(vulnerability['technicalDetail']), title='Technical details'))

    def describe_vuln(self, scan_id: int, vuln_id: int, page: int = 1, number_elements: int = 10):
        """Fetch and show the full details of specific vuln from the cloud, or all the vulnz for a specific scan.

        Args:
            scan_id: scan id to show all vulnerabilities.
            vuln_id: optional vuln id to describe.
            page: page number.
            number_elements: number of items to show per page.
        """
        try:
            if vuln_id is None:
                click.BadParameter('You should at least provide --vuln_id or --scan_id.')
            api_runner = authenticated_runner.AuthenticatedAPIRunner()
            if scan_id is not None:
                response = api_runner.execute(
                    vulnz_describe.ScanVulnzDescribeAPIRequest(scan_id=scan_id,
                                                               vuln_id=vuln_id,
                                                               page=page,
                                                               number_elements=number_elements))
                vulnerabilities = response['data']['scan']['vulnerabilities']['vulnerabilities']
                for v in vulnerabilities:
                    self._print_vulnerability(v)
                num_pages = response['data']['scan']['vulnerabilities']['pageInfo']['numPages']
                console.success(f'Vulnerabilities listed successfully. page {page} of {num_pages} pages')
                has_next_page: bool = response['data']['scan']['vulnerabilities']['pageInfo']['hasNext']
                if has_next_page is True:
                    console.info('Fetch next page?')
                    page = page + 1
                    if click.confirm(f'page {page + 1} of {num_pages}'):
                        self.describe_vuln(scan_id=scan_id, vuln_id=vuln_id, page=page, number_elements=number_elements)

        except runner.ResponseError:
            console.error('Vulnerability / scan not Found.')

    def _fetch_scan_vulnz(self, scan_id: int, page: int = 1, number_elements: int = 10):
        api_runner = authenticated_runner.AuthenticatedAPIRunner()
        return api_runner.execute(
            vulnz_list.VulnzListAPIRequest(scan_id=scan_id, number_elements=number_elements, page=page))

    def dump_vulnz(self, scan_id: int, dumper: dumpers.VulnzDumper, page: int = 1, number_elements: int = 10):
        """fetch vulnz from the cloud runtime.
        fetching all vulnz for a specific scan and saving in a specific format, in order to fetch all vulnerabilities
        {number_elements|10} for each request, this function run in an infinity loop (recursive)
        Args:
            dumper: VulnzDumper class
            scan_id: scan id to dump vulnz from.
            page: page number
            number_elements: number of elements per reach page
        """
        has_next_page = True
        with console.status(f'fetching vulnerabilities for scan scan-id={scan_id}'):
            while has_next_page:
                response = self._fetch_scan_vulnz(scan_id, page=page, number_elements=number_elements)
                has_next_page: bool = response['data']['scan']['vulnerabilities']['pageInfo']['hasNext'] | False
                page = page + 1
                vulnerabilities = response['data']['scan']['vulnerabilities']['vulnerabilities']
                vulnz_list_table = []
                for vulnerability in vulnerabilities:
<<<<<<< HEAD
                    references_markdown = self._prepare_references_markdown(
                        vulnerability['detail'].get('references', []))
=======
                    vulnerability_location_markdown = self._prepare_vuln_location_markdown(vulnerability.get('vulnerabilityLocation'))
>>>>>>> e555bf3f
                    vuln = {
                        'id': str(vulnerability['id']),
                        'risk_rating': vulnerability['detail']['riskRating'],
                        'cvss_v3_vector': vulnerability['detail']['cvssV3Vector'],
                        'title': vulnerability['detail']['title'],
                        'short_description': vulnerability['detail']['shortDescription'],
                        'description': vulnerability['detail']['description'],
                        'recommendation': vulnerability['detail']['recommendation'],
                        'references': references_markdown,
                        'technical_detail': vulnerability['technicalDetail'],
                        'location': vulnerability_location_markdown
                    }
                    vulnz_list_table.append(vuln)
                dumper.dump(vulnz_list_table)
                console.success(f'{len(vulnerabilities)} Vulnerabilities saved to {dumper.output_path}')

    def _check_agents_exist(self, agent_group_definition: definitions.AgentGroupDefinition) -> bool:
        """Send API requests to check if agents exist."""
        api_runner = authenticated_runner.AuthenticatedAPIRunner()

        for agent in agent_group_definition.agents:
            response = api_runner.execute(agent_details.AgentDetailsAPIRequest(agent.key))
            if response.get('errors') is not None:
                console.error('The agent {agent.key} does not exists')
                return False
        return True

    def _agents_from_agent_group_def(self,
                                     api_runner: runner.APIRunner,
                                     agent_group_definition: definitions.AgentGroupDefinition) -> List[AgentType]:
        """Creates list of agents dicts from an agent group definition."""
        agents = []
        for agent_def in agent_group_definition.agents:
            agent_detail = api_runner.execute(agent_details.AgentDetailsAPIRequest(agent_def.key))
            agent_version = agent_detail['data']['agent']['versions']['versions'][0]['version']
            agent = {}
            agent['agentKey'] = agent_def.key
            agent['version'] = agent_version

            agent_args = []
            for arg in agent_def.args:
                agent_args.append({
                    'name': arg.name,
                    'type': arg.type,
                    'value': arg.value
                })
            agent['args'] = agent_args
            agents.append(agent)
        return agents

    def _create_agent_group(self, api_runner: runner.APIRunner, name: str, description: str, agents: List[AgentType]):
        """Sends an API request to create an agent group.

        Returns:
            id opf the created agent group.
        """
        request = agent_group.CreateAgentGroupAPIRequest(name, description, agents)
        response = api_runner.execute(request)
        agent_group_id = response['data']['publishAgentGroup']['agentGroup']['id']
        return agent_group_id

    def _create_asset(self, api_runner: runner.APIRunner, asset: base_asset.Asset):
        """Sends an API request to create an asset.

        Returns:
            id of the created asset.
        """
        request = api_assets.CreateAssetAPIRequest(asset)
        response = api_runner.execute(request)
        asset_id = response['data']['createAsset']['asset']['id']
        return asset_id

    def _create_scan(self, api_runner: runner.APIRunner, asset_id: int, agent_group_id: int, title: str):
        """Sends an API request to create a scan."""
        request = create_agent_scan.CreateAgentScanAPIRequest(title, asset_id, agent_group_id)
        _ = api_runner.execute(request)<|MERGE_RESOLUTION|>--- conflicted
+++ resolved
@@ -161,7 +161,7 @@
 
     def _prepare_vuln_location_markdown(self, location: Dict[str, Any]) -> str:
         """Returns a markdown display of the exact target where the vulnerability was found."""
-        location = location or {} 
+        location = location or {}
         asset_data = location.get('asset')
         if location is None or asset_data is None:
             return ''
@@ -206,7 +206,8 @@
             vulnerabilities = response['data']['scan']['vulnerabilities']['vulnerabilities']
             vulnz_list_table = []
             for vulnerability in vulnerabilities:
-                vulnerability_location_markdown = self._prepare_vuln_location_markdown(vulnerability.get('vulnerabilityLocation'))
+                vulnerability_location_markdown = self._prepare_vuln_location_markdown(
+                    vulnerability.get('vulnerabilityLocation'))
                 vulnz_list_table.append({
                     'id': str(vulnerability['id']),
                     'risk_rating': styles.style_risk(vulnerability['detail']['riskRating'].upper()),
@@ -235,7 +236,6 @@
         except runner.Error:
             console.error(f'scan with id {scan_id} does not exist.')
 
-<<<<<<< HEAD
     def _prepare_references_markdown(self, references: List[Dict[str, str]]) -> Optional[str]:
         """Returns a markdown display of the references of a vulnerability."""
         if references is None or len(references) == 0:
@@ -249,14 +249,13 @@
             references_markdwon_value += reference_markdwon
 
         return references_markdwon_value
-=======
->>>>>>> e555bf3f
 
     def _print_vulnerability(self, vulnerability):
         """Print vulnerability details"""
         if vulnerability is None:
             return
-        vulnerability_location_markdown = self._prepare_vuln_location_markdown(vulnerability.get('vulnerabilityLocation'))
+        vulnerability_location_markdown = self._prepare_vuln_location_markdown(
+            vulnerability.get('vulnerabilityLocation'))
         vulnz_list_data = [
             {'id': str(vulnerability['id']),
              'risk_rating': styles.style_risk(vulnerability['customRiskRating'].upper()),
@@ -345,12 +344,10 @@
                 vulnerabilities = response['data']['scan']['vulnerabilities']['vulnerabilities']
                 vulnz_list_table = []
                 for vulnerability in vulnerabilities:
-<<<<<<< HEAD
                     references_markdown = self._prepare_references_markdown(
                         vulnerability['detail'].get('references', []))
-=======
-                    vulnerability_location_markdown = self._prepare_vuln_location_markdown(vulnerability.get('vulnerabilityLocation'))
->>>>>>> e555bf3f
+                    vulnerability_location_markdown = self._prepare_vuln_location_markdown(
+                        vulnerability.get('vulnerabilityLocation'))
                     vuln = {
                         'id': str(vulnerability['id']),
                         'risk_rating': vulnerability['detail']['riskRating'],
