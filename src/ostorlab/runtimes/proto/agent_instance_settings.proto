syntax = "proto2";

package ostorlab.runtimes.proto;


message Arg {
  // Defines the arguments passed to the agent. All arg values are serialized to raw bytes and define a type that the
  // must know how to handle.
  required string name = 1;
  required string type = 2;
  required bytes  value = 3;
}

message PortMapping {
  // Defines container port mapping. All ports are mapping on 0.0.0.0.
  required sint32 source_port = 1;
  required sint32 destination_port = 2;
}


message AgentInstanceSettings {
  // Proto definition of agent instance settings. This is use to serialize all the settings passed from the runtime to
  // the agent.
<<<<<<< HEAD
  required string bus_url = 1;
  required string bus_exchange_topic = 2;
  repeated Arg args = 3;
  repeated string constraints = 4;
  repeated string mounts = 5;
  required string restart_policy = 6;
  optional sint64 mem_limit = 7;
  repeated PortMapping open_ports = 8;
  required sint32 replicas = 9;
  required string healthcheck_host = 10;
  required sint32 healthcheck_port = 11;
  required string key = 12;
=======
  required string key = 1;
  required string bus_url = 2;
  required string bus_exchange_topic = 3;
  repeated Arg args = 4;
  repeated string constraints = 5;
  repeated string mounts = 6;
  required string restart_policy = 7;
  optional sint64 mem_limit = 8;
  repeated PortMapping open_ports = 9;
  required sint32 replicas = 10;
  required string healthcheck_host = 11;
  required sint32 healthcheck_port = 12;
>>>>>>> 39c3e918
}<|MERGE_RESOLUTION|>--- conflicted
+++ resolved
@@ -21,20 +21,6 @@
 message AgentInstanceSettings {
   // Proto definition of agent instance settings. This is use to serialize all the settings passed from the runtime to
   // the agent.
-<<<<<<< HEAD
-  required string bus_url = 1;
-  required string bus_exchange_topic = 2;
-  repeated Arg args = 3;
-  repeated string constraints = 4;
-  repeated string mounts = 5;
-  required string restart_policy = 6;
-  optional sint64 mem_limit = 7;
-  repeated PortMapping open_ports = 8;
-  required sint32 replicas = 9;
-  required string healthcheck_host = 10;
-  required sint32 healthcheck_port = 11;
-  required string key = 12;
-=======
   required string key = 1;
   required string bus_url = 2;
   required string bus_exchange_topic = 3;
@@ -47,5 +33,4 @@
   required sint32 replicas = 10;
   required string healthcheck_host = 11;
   required sint32 healthcheck_port = 12;
->>>>>>> 39c3e918
 }