"""Oxo GraphQL queries and mutations."""

from typing import Optional, List

import graphene
<<<<<<< HEAD
import graphql
import httpx
import sqlalchemy
=======
>>>>>>> bdf942bb
from graphene_file_upload import scalars
from graphql.execution import base as graphql_base
from ruamel.yaml import error

from ostorlab import exceptions
from ostorlab.agent.schema import validator
from ostorlab.cli import agent_fetcher
from ostorlab.runtimes import definitions
from ostorlab.runtimes.local import runtime
from ostorlab.runtimes.local.app import import_utils, common
from ostorlab.runtimes.local.app import types
from ostorlab.runtimes.local.models import models

DEFAULT_NUMBER_ELEMENTS = 15


class Query(graphene.ObjectType):
    """Query object type."""

    scans = graphene.Field(
        types.OxoScansType,
        scan_ids=graphene.List(graphene.Int, required=False),
        page=graphene.Int(required=False),
        number_elements=graphene.Int(required=False),
        order_by=types.OxoScanOrderByEnum(required=False),
        sort=common.SortEnum(required=False),
        description="List of scans.",
    )

    def resolve_scans(
<<<<<<< HEAD
            self,
            info: graphql_base.ResolveInfo,
            scan_ids: Optional[List[int]] = None,
            order_by: Optional[types.ScanOrderByEnum] = None,
            sort: Optional[common.SortEnum] = None,
    ) -> Optional[types.ScansType]:
=======
        self,
        info: graphql_base.ResolveInfo,
        scan_ids: Optional[List[int]] = None,
        page: Optional[int] = None,
        number_elements: int = DEFAULT_NUMBER_ELEMENTS,
        order_by: Optional[types.OxoScanOrderByEnum] = None,
        sort: Optional[common.SortEnum] = None,
    ) -> Optional[types.OxoScansType]:
>>>>>>> bdf942bb
        """Resolve scans query.

        Args:
            info (graphql_base.ResolveInfo): GraphQL resolve info.
            scan_ids (Optional[List[int]], optional): List of scan ids. Defaults to None.
            page (int | None, optional): Page number. Defaults to None.
            number_elements (int, optional): Number of elements. Defaults to DEFAULT_NUMBER_ELEMENTS.
            order_by (Optional[types.OxoScanOrderByEnum], optional): Order by filter. Defaults to None.
            sort (Optional[common.SortEnum], optional): Sort filter. Defaults to None.

        Returns:
            Optional[types.OxoScansType]: List of scans.
        """
        if number_elements <= 0:
            return types.OxoScansType(scans=[])

        with models.Database() as session:
            scans = session.query(models.Scan)

            if scan_ids is not None:
                scans = scans.filter(models.Scan.id.in_(scan_ids))

            order_by_filter = None
            if order_by == types.OxoScanOrderByEnum.ScanId:
                order_by_filter = models.Scan.id
            elif order_by == types.OxoScanOrderByEnum.Title:
                order_by_filter = models.Scan.title
            elif order_by == types.OxoScanOrderByEnum.CreatedTime:
                order_by_filter = models.Scan.created_time
            elif order_by == types.OxoScanOrderByEnum.Progress:
                order_by_filter = models.Scan.progress
            if order_by_filter is not None and sort == common.SortEnum.DESC:
                scans = scans.order_by(order_by_filter.desc())
            elif order_by_filter is not None:
                scans = scans.order_by(order_by_filter)
            else:
                scans = scans.order_by(models.Scan.id.desc())

<<<<<<< HEAD
            return types.ScansType(scans=scans.all())

    def resolve_scan(self, info: graphql_base.ResolveInfo, id: int) -> types.ScanType:
        """Resolve scan query.

        Args:
            info (graphql_base.ResolveInfo): GraphQL resolve info.
            id (int): Scan id.

        Returns:
            types.ScanType: Scan.
        """
        with models.Database() as session:
            scan = session.query(models.Scan).filter_by(id=id).first()
            if scan is None:
                raise graphql.GraphQLError("Scan not found")
            return types.ScanType(
                id=scan.id,
                title=scan.title,
                asset=scan.asset,
                progress=scan.progress,
                created_time=scan.created_time,
            )

    def resolve_vulnerabilities(
            self,
            info: graphql_base.ResolveInfo,
            vulnerability_ids: Optional[List[int]] = None,
            order_by: Optional[types.VulnerabilityOrderByEnum] = None,
            sort: Optional[common.SortEnum] = None,
    ) -> Optional[types.VulnerabilitiesType]:
        """Resolve vulnerabilities query.

        Args:
            info (graphql_base.ResolveInfo): GraphQL resolve info.
            vulnerability_ids (Optional[List[int]], optional): List of vulnerability ids. Defaults to None.
            order_by (Optional[types.VulnerabilityOrderByEnum], optional): Order by filter. Defaults to None.
            sort (Optional[common.SortEnum], optional): Sort filter. Defaults to None.

        Returns:
            Optional[types.VulnerabilitiesType]: List of vulnerabilities.
        """
        with models.Database() as session:
            vulnerabilities = session.query(models.Vulnerability)

            if vulnerability_ids is not None:
                vulnerabilities = vulnerabilities.filter(
                    models.Vulnerability.id.in_(vulnerability_ids)
=======
            if page is not None and number_elements > 0:
                scans = scans.offset((page - 1) * number_elements).limit(
                    number_elements
>>>>>>> bdf942bb
                )
                return types.OxoScansType(scans=scans)
            else:
<<<<<<< HEAD
                vulnerabilities = vulnerabilities.order_by(
                    models.Vulnerability.id.desc()
                )

            return types.VulnerabilitiesType(vulnerabilities=vulnerabilities.all())

    def resolve_vulnerability(
            self, info: graphql_base.ResolveInfo, id: int
    ) -> types.VulnerabilityType:
        """Resolve vulnerability query.

        Args:
            info (graphql_base.ResolveInfo): GraphQL resolve info.
            id (int): Vulnerability id.

        Returns:
            types.VulnerabilityType: Vulnerability.
        """
        with models.Database() as session:
            vulnerability = session.query(models.Vulnerability).filter_by(id=id).first()
            if vulnerability is None:
                raise graphql.GraphQLError("Vulnerability not found")
            return types.VulnerabilityType(
                id=vulnerability.id,
                technical_detail=vulnerability.technical_detail,
                risk_rating=vulnerability.risk_rating,
                cvss_v3_vector=vulnerability.cvss_v3_vector,
                dna=vulnerability.dna,
                title=vulnerability.title,
                short_description=vulnerability.short_description,
                description=vulnerability.description,
                recommendation=vulnerability.recommendation,
                references=vulnerability.references,
                location=vulnerability.location,
            )
=======
                return types.OxoScansType(scans=scans)
>>>>>>> bdf942bb


class ImportScanMutation(graphene.Mutation):
    """Import scan mutation."""

    class Arguments:
        scan_id = graphene.Int(required=False)
        file = scalars.Upload(required=True)

    message = graphene.String()

    @staticmethod
    def mutate(
<<<<<<< HEAD
            root,
            info: graphql_base.ResolveInfo,
            file: scalars.Upload,
            scan_id: Optional[int] = None,
    ):
=======
        root,
        info: graphql_base.ResolveInfo,
        file: scalars.Upload,
        scan_id: Optional[int] = None,
    ) -> "ImportScanMutation":
>>>>>>> bdf942bb
        """Import scan mutation.

        Args:
            info (graphql_base.ResolveInfo): GraphQL resolve info.
            file (scalars.Upload): File to import.
            scan_id (Optional[int], optional): Scan id. Defaults to None.

        Returns:
            ImportScanMutation: Import scan mutation.
        """
        with models.Database() as session:
            scan = session.query(models.Scan).filter_by(id=scan_id).first()
            import_utils.import_scan(session, file.read(), scan)
            return ImportScanMutation(message="Scan imported successfully")


class ScanRunMutation(graphene.Mutation):
    class Arguments:
        title = graphene.String()
        agents = graphene.List(graphene.String)
        agent_group_definition = graphene.String()
        assets = graphene.List(graphene.String)
        install = graphene.Boolean()
        package_names = graphene.List(graphene.String)

    message = graphene.String()

    @staticmethod
    def mutate(
            root,
            info: graphql_base.ResolveInfo,
            title: Optional[str] = None,
            agents: Optional[List[str]] = None,
            agent_group_definition: Optional[str] = None,
            assets: Optional[List[str]] = None,
            install: Optional[bool] = False,
    ):
        if agents is not None:
            agents_settings: List[definitions.AgentSettings] = []
            for agent_key in agents:
                agents_settings.append(definitions.AgentSettings(key=agent_key))

            agent_group = definitions.AgentGroupDefinition(agents=agents_settings)

        elif agent_group_definition is not None:
            try:
                agent_group = definitions.AgentGroupDefinition.from_yaml(agent_group_definition)
            except validator.ValidationError as e:
                raise graphql.GraphQLError(f"Invalid agent group definition: {e}")
            except error.YAMLError as e:
                raise graphql.GraphQLError(f"Agent group definition YAML parse error:: {e}")
        else:
            raise graphql.GraphQLError("Missing agent list or agent group definition.")

        asset_group = None
        if assets is not None:
            try:
                asset_group = definitions.AssetsDefinition.from_yaml(assets)
            except validator.ValidationError as e:
                raise graphql.GraphQLError(f"Invalid asset group definition: {e}")
            except error.YAMLError as e:
                raise graphql.GraphQLError(f"Asset group definition YAML parse error: {e}")

        runtime_instance: runtime.LocalRuntime = runtime.LocalRuntime()
        runtime_instance.follow = []

        try:
            can_run_scan = runtime_instance.can_run(agent_group_definition=agent_group)
        except exceptions.OstorlabError as e:
            raise graphql.GraphQLError(f"Runtime encountered an error to run scan: {e}")

        if can_run_scan is True:
            if install is True:
                try:
                    runtime_instance.install()
                    for ag in agent_group.agents:
                        try:
                            # TODO (elyousfi1): Implement agent installation
                            pass
                        except agent_fetcher.AgentDetailsNotFound:
                            graphql.GraphQLError(f"Agent {ag.key} not found on the store.")
                except httpx.HTTPError as e:
                    raise graphql.GraphQLError(f"Could not install the agents: {e}")

            runtime_instance.scan(
                title=title,
                agent_group_definition=agent_group,
                assets=asset_group if asset_group is None else asset_group.targets,
            )


class Mutations(graphene.ObjectType):
    import_scan = ImportScanMutation.Field(description="Import scan from file")
    scan_run = ScanRunMutation.Field(description="Run a scan")<|MERGE_RESOLUTION|>--- conflicted
+++ resolved
@@ -3,21 +3,9 @@
 from typing import Optional, List
 
 import graphene
-<<<<<<< HEAD
-import graphql
-import httpx
-import sqlalchemy
-=======
->>>>>>> bdf942bb
 from graphene_file_upload import scalars
 from graphql.execution import base as graphql_base
-from ruamel.yaml import error
 
-from ostorlab import exceptions
-from ostorlab.agent.schema import validator
-from ostorlab.cli import agent_fetcher
-from ostorlab.runtimes import definitions
-from ostorlab.runtimes.local import runtime
 from ostorlab.runtimes.local.app import import_utils, common
 from ostorlab.runtimes.local.app import types
 from ostorlab.runtimes.local.models import models
@@ -39,14 +27,6 @@
     )
 
     def resolve_scans(
-<<<<<<< HEAD
-            self,
-            info: graphql_base.ResolveInfo,
-            scan_ids: Optional[List[int]] = None,
-            order_by: Optional[types.ScanOrderByEnum] = None,
-            sort: Optional[common.SortEnum] = None,
-    ) -> Optional[types.ScansType]:
-=======
         self,
         info: graphql_base.ResolveInfo,
         scan_ids: Optional[List[int]] = None,
@@ -55,7 +35,6 @@
         order_by: Optional[types.OxoScanOrderByEnum] = None,
         sort: Optional[common.SortEnum] = None,
     ) -> Optional[types.OxoScansType]:
->>>>>>> bdf942bb
         """Resolve scans query.
 
         Args:
@@ -94,102 +73,13 @@
             else:
                 scans = scans.order_by(models.Scan.id.desc())
 
-<<<<<<< HEAD
-            return types.ScansType(scans=scans.all())
-
-    def resolve_scan(self, info: graphql_base.ResolveInfo, id: int) -> types.ScanType:
-        """Resolve scan query.
-
-        Args:
-            info (graphql_base.ResolveInfo): GraphQL resolve info.
-            id (int): Scan id.
-
-        Returns:
-            types.ScanType: Scan.
-        """
-        with models.Database() as session:
-            scan = session.query(models.Scan).filter_by(id=id).first()
-            if scan is None:
-                raise graphql.GraphQLError("Scan not found")
-            return types.ScanType(
-                id=scan.id,
-                title=scan.title,
-                asset=scan.asset,
-                progress=scan.progress,
-                created_time=scan.created_time,
-            )
-
-    def resolve_vulnerabilities(
-            self,
-            info: graphql_base.ResolveInfo,
-            vulnerability_ids: Optional[List[int]] = None,
-            order_by: Optional[types.VulnerabilityOrderByEnum] = None,
-            sort: Optional[common.SortEnum] = None,
-    ) -> Optional[types.VulnerabilitiesType]:
-        """Resolve vulnerabilities query.
-
-        Args:
-            info (graphql_base.ResolveInfo): GraphQL resolve info.
-            vulnerability_ids (Optional[List[int]], optional): List of vulnerability ids. Defaults to None.
-            order_by (Optional[types.VulnerabilityOrderByEnum], optional): Order by filter. Defaults to None.
-            sort (Optional[common.SortEnum], optional): Sort filter. Defaults to None.
-
-        Returns:
-            Optional[types.VulnerabilitiesType]: List of vulnerabilities.
-        """
-        with models.Database() as session:
-            vulnerabilities = session.query(models.Vulnerability)
-
-            if vulnerability_ids is not None:
-                vulnerabilities = vulnerabilities.filter(
-                    models.Vulnerability.id.in_(vulnerability_ids)
-=======
             if page is not None and number_elements > 0:
                 scans = scans.offset((page - 1) * number_elements).limit(
                     number_elements
->>>>>>> bdf942bb
                 )
                 return types.OxoScansType(scans=scans)
             else:
-<<<<<<< HEAD
-                vulnerabilities = vulnerabilities.order_by(
-                    models.Vulnerability.id.desc()
-                )
-
-            return types.VulnerabilitiesType(vulnerabilities=vulnerabilities.all())
-
-    def resolve_vulnerability(
-            self, info: graphql_base.ResolveInfo, id: int
-    ) -> types.VulnerabilityType:
-        """Resolve vulnerability query.
-
-        Args:
-            info (graphql_base.ResolveInfo): GraphQL resolve info.
-            id (int): Vulnerability id.
-
-        Returns:
-            types.VulnerabilityType: Vulnerability.
-        """
-        with models.Database() as session:
-            vulnerability = session.query(models.Vulnerability).filter_by(id=id).first()
-            if vulnerability is None:
-                raise graphql.GraphQLError("Vulnerability not found")
-            return types.VulnerabilityType(
-                id=vulnerability.id,
-                technical_detail=vulnerability.technical_detail,
-                risk_rating=vulnerability.risk_rating,
-                cvss_v3_vector=vulnerability.cvss_v3_vector,
-                dna=vulnerability.dna,
-                title=vulnerability.title,
-                short_description=vulnerability.short_description,
-                description=vulnerability.description,
-                recommendation=vulnerability.recommendation,
-                references=vulnerability.references,
-                location=vulnerability.location,
-            )
-=======
                 return types.OxoScansType(scans=scans)
->>>>>>> bdf942bb
 
 
 class ImportScanMutation(graphene.Mutation):
@@ -203,19 +93,11 @@
 
     @staticmethod
     def mutate(
-<<<<<<< HEAD
-            root,
-            info: graphql_base.ResolveInfo,
-            file: scalars.Upload,
-            scan_id: Optional[int] = None,
-    ):
-=======
         root,
         info: graphql_base.ResolveInfo,
         file: scalars.Upload,
         scan_id: Optional[int] = None,
     ) -> "ImportScanMutation":
->>>>>>> bdf942bb
         """Import scan mutation.
 
         Args:
@@ -308,5 +190,4 @@
 
 
 class Mutations(graphene.ObjectType):
-    import_scan = ImportScanMutation.Field(description="Import scan from file")
-    scan_run = ScanRunMutation.Field(description="Run a scan")+    import_scan = ImportScanMutation.Field(description="Import scan from file")