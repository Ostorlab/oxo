"""models contain the database engine logic and all the db models and the related operations."""

import datetime
import enum
import json
import logging
import pathlib
import struct
import uuid
import types
from typing import Any, Dict, List, Optional, Union
import ipaddress

import sqlalchemy
from sqlalchemy import orm
from sqlalchemy.ext import declarative
from sqlalchemy.engine.reflection import Inspector
from sqlalchemy.engine import base
from alembic import config
from alembic import script
from alembic import command as alembic_command
from alembic.runtime import migration
from alembic.util import exc as alembic_exceptions

from ostorlab import configuration_manager as config_manager
from ostorlab.cli import console as cli_console
from ostorlab.runtimes import definitions
from ostorlab.utils import risk_rating as utils_rik_rating
from ostorlab.assets import ipv4
from ostorlab.assets import ipv6
from ostorlab.assets import link
from ostorlab.assets import ios_ipa
from ostorlab.assets import ios_store
from ostorlab.assets import android_aab
from ostorlab.assets import android_apk
from ostorlab.assets import android_store
from ostorlab.assets import ip
from ostorlab.assets import asset as base_asset

ENGINE_URL = f"sqlite:///{config_manager.ConfigurationManager().conf_path}/db.sqlite"
OSTORLAB_BASE_MIGRATION_ID = "35cd577ef0e5"

logger = logging.getLogger(__name__)
console = cli_console.Console()

convention = {
    "ix": "ix_%(column_0_label)s",
    "uq": "uq_%(table_name)s_%(column_0_name)s",
    "ck": "ck_%(table_name)s_%(constraint_name)s",
    "fk": "fk_%(table_name)s_%(column_0_name)s_%(referred_table_name)s",
    "pk": "pk_%(table_name)s",
}

metadata = sqlalchemy.MetaData(naming_convention=convention)
Base = declarative.declarative_base(metadata=metadata)


class ScanProgress(enum.Enum):
    NOT_STARTED = "not_started"
    IN_PROGRESS = "in_progress"
    STOPPED = "stopped"
    DONE = "done"
    ERROR = "error"


class Database:
    """Handles all Database instantiation and calls."""

    def __init__(self):
        """Constructs the database engine."""
        self._db_engine = sqlalchemy.create_engine(
            ENGINE_URL, connect_args={"check_same_thread": False}
        )
        self._db_session = None
        self._alembic_ini_path = (
            pathlib.Path(__file__).parent.absolute() / "alembic.ini"
        )
        self._alembic_cfg = config.Config(str(self._alembic_ini_path))

    def __enter__(self) -> orm.Session:
        """Context manager enter method, resposible for migrating the local database and returning a session object."""
        self._migrate_local_db()
        return self._prepare_db_session()

    def __exit__(
        self,
        exc_type: Optional[type[BaseException]],
        exc_val: Optional[BaseException],
        exc_traceback: Optional[types.TracebackType],
    ) -> None:
        """Context manager exit method, responsible for closing the local database session"""
        if self._db_session is not None:
            self._db_session.close()

    def _is_db_populated(self, conn: base.Connection) -> bool:
        """Checks if the local database has tables."""
        inspector = Inspector.from_engine(conn)
        tables = inspector.get_table_names()
        return len(tables) != 0

    def _migrate_local_db(self) -> None:
        """Ensure the local database schema is up to date & run the migration otherwise."""
        try:
            alembic_script = script.ScriptDirectory.from_config(self._alembic_cfg)
            with self._db_engine.begin() as conn:
                context = migration.MigrationContext.configure(conn)
                # To ensure backward  compatibility with existing databases,
                # the next two lines do a fake migration of the base schema,
                # before applying the migrations from that point.
                if (
                    self._is_db_populated(conn)
                    and context.get_current_revision() is None
                ):
                    alembic_command.stamp(self._alembic_cfg, OSTORLAB_BASE_MIGRATION_ID)

                if context.get_current_revision() != alembic_script.get_current_head():
                    alembic_command.upgrade(self._alembic_cfg, "head")
        except (alembic_exceptions.CommandError, ValueError) as e:
            console.error(f"Error while migrating the local database: {str(e)}")

    def _prepare_db_session(self) -> orm.Session:
        """Returns a Session singleton to run queries on the db engine."""
        if self._db_session is None:
            session_maker = orm.sessionmaker(expire_on_commit=False)
            session_maker.configure(bind=self._db_engine)
            self._db_session = session_maker()
            return self._db_session
        else:
            return self._db_session

    def create_db_tables(self):
        """Create the database tables."""
        with self._db_engine.begin() as conn:
            metadata.create_all(conn)
            logger.info("Tables created")

    def drop_db_tables(self):
        """Drop the database tables."""
        metadata.drop_all(self._db_engine)
        logger.info("Tables dropped")


class Scan(Base):
    """The Scan model"""

    __tablename__ = "scan"
    id = sqlalchemy.Column(sqlalchemy.Integer, primary_key=True)
    title = sqlalchemy.Column(sqlalchemy.String(255))
    asset = sqlalchemy.Column(sqlalchemy.String(255))
    created_time = sqlalchemy.Column(sqlalchemy.DateTime)
    progress = sqlalchemy.Column(sqlalchemy.Enum(ScanProgress))
    agent_group_id = sqlalchemy.Column(
        sqlalchemy.Integer, sqlalchemy.ForeignKey("agent_group.id")
    )

    @staticmethod
    def create(
        asset: str,
        title: str = "",
        agent_group_id: Optional[int] = None,
        progress: sqlalchemy.Enum(ScanProgress) = ScanProgress.NOT_STARTED,
    ) -> "Scan":
        """Persist the scan in the database.

        Args:
            asset: Asset to scan.
            title: Scan title.
            progress: Scan progress.
        Returns:
            Scan object.
        """
        with Database() as session:
            scan = Scan(
                title=title,
                asset=asset,
                created_time=datetime.datetime.now(),
                progress=progress,
                agent_group_id=agent_group_id,
            )
            session.add(scan)
            session.commit()
            return scan


class Vulnerability(Base):
    """The Vulnerability model"""

    __tablename__ = "vulnerability"
    id = sqlalchemy.Column(sqlalchemy.Integer, primary_key=True)
    technical_detail = sqlalchemy.Column(sqlalchemy.Text)
    risk_rating = sqlalchemy.Column(sqlalchemy.Enum(utils_rik_rating.RiskRating))
    cvss_v3_vector = sqlalchemy.Column(sqlalchemy.String(1024))
    dna = sqlalchemy.Column(sqlalchemy.String(256))
    title = sqlalchemy.Column(sqlalchemy.String(256))
    short_description = sqlalchemy.Column(sqlalchemy.Text)
    description = sqlalchemy.Column(sqlalchemy.Text)
    recommendation = sqlalchemy.Column(sqlalchemy.Text)
    references = sqlalchemy.Column(sqlalchemy.Text)
    scan_id = sqlalchemy.Column(
        sqlalchemy.Integer,
        sqlalchemy.ForeignKey("scan.id"),
    )
    location = sqlalchemy.Column(sqlalchemy.Text)

    @staticmethod
    def _prepare_references_markdown(references: List[Dict[str, str]]) -> str:
        """Returns a markdown display of the references of a vulnerability."""
        if references is None or len(references) == 0:
            return ""
        references_markdwon_value = ""

        for reference in references:
            title = reference.get("title", "")
            url = reference.get("url", "")
            reference_markdwon = f"{title}: {url}  \n"
            references_markdwon_value += reference_markdwon

        return references_markdwon_value

    @staticmethod
    def _prepare_vuln_location_markdown(location: Dict[str, Any]) -> str:
        """Returns a markdown display of the exact target where the vulnerability was found."""
        if location is None:
            return ""
        location_markdwon_value = ""
        if location.get("domain_name") is not None:
            domain_name = location["domain_name"].get("name")
            location_markdwon_value = f"Domain: `{domain_name}`\n"
        elif location.get("ipv4") is not None:
            host = location["ipv4"].get("host")
            location_markdwon_value = f"IPv4: `{host}`\n"
        elif location.get("ipv6") is not None:
            host = location["ipv6"].get("host")
            location_markdwon_value = f"IPv6: `{host}`\n"
        elif location.get("android_store") is not None:
            package_name = location["android_store"].get("package_name")
            location_markdwon_value = f"Android: `{package_name}`\n"
        elif location.get("ios_store") is not None:
            bundle_id = location["ios_store"].get("bundle_id")
            location_markdwon_value = f"iOS: `{bundle_id}`\n"
        else:
            location_markdwon_value = f"Asset: `{json.dumps(location, indent=4)}`\n"

        for metadata_dict in location.get("metadata", []):
            metad_type = metadata_dict.get("type")
            metad_value = metadata_dict.get("value")
            location_markdwon_value += f"{metad_type}: {metad_value}  \n"
        return location_markdwon_value

    @staticmethod
    def create(
        scan_id: int,
        title: str,
        short_description: str,
        description: str,
        recommendation: str,
        technical_detail: str,
        risk_rating: str,
        cvss_v3_vector: Optional[str] = None,
        dna: Optional[str] = None,
        references: Optional[List[Dict[str, str]]] = None,
        location: Optional[Dict[str, Any]] = None,
    ):
        """Persist the vulnerability in the database.

        Args:
            scan_id: Scan id of the vulnerability.
            title: Vulnerability title.
            false_positive: Boolean to True if the vulnerability is a false positive.
            dna: A unique string to determine a vulnerability and avoid duplicates in the database.
            cvss_v3_vector: Common vulnerability scoring system value.
            risk_rating: Vulnerability risk rating.
            technical_detail: Technical details to demonstrate the finding.
            description: A generic description of the vulnerability.
            short_description: A short description of the vulnerability.
            recommendation: How to address or avoid the vulnerability
            references: List of references for extra information about the vulnerability.
            location: In which exact target the vulnerability was found.
        Returns:
            Vulnerability object.
        """
        references_md = Vulnerability._prepare_references_markdown(references)
        vuln_location = Vulnerability._prepare_vuln_location_markdown(location)
        vuln = Vulnerability(
            scan_id=scan_id,
            title=title,
            short_description=short_description,
            description=description,
            recommendation=recommendation,
            references=references_md,
            technical_detail=technical_detail,
            risk_rating=risk_rating,
            cvss_v3_vector=cvss_v3_vector,
            dna=dna,
            location=vuln_location,
        )

        with Database() as session:
            session.add(vuln)
            session.commit()

        for reference in references:
            Reference.create(
                title=reference.get("title", ""),
                url=reference.get("url", ""),
                vulnerability_id=vuln.id,
            )

        return vuln


class ScanStatus(Base):
    """The Scan Status model"""

    __tablename__ = "scan_status"
    id = sqlalchemy.Column(sqlalchemy.Integer, primary_key=True)
    created_time = sqlalchemy.Column(sqlalchemy.DateTime)
    key = sqlalchemy.Column(sqlalchemy.String(255))
    value = sqlalchemy.Column(sqlalchemy.Text)
    scan_id = sqlalchemy.Column(sqlalchemy.Integer, sqlalchemy.ForeignKey("scan.id"))

    @staticmethod
    def create(key: str, value: str, scan_id: int):
        """Persist the scan status in the database.

        Args:
            key: Scan status key.
            value: Scan status value.
        Returns:
            Scan status object.
        """
        scan_status = ScanStatus(
            key=key, created_time=datetime.datetime.now(), value=value, scan_id=scan_id
        )
        with Database() as session:
            session.add(scan_status)
            session.commit()
            return scan_status


class Reference(Base):
    """The Reference model"""

    __tablename__ = "reference"
    id = sqlalchemy.Column(sqlalchemy.Integer, primary_key=True)
    title = sqlalchemy.Column(sqlalchemy.String(255))
    url = sqlalchemy.Column(sqlalchemy.String(4096))
    vulnerability_id = sqlalchemy.Column(
        sqlalchemy.Integer, sqlalchemy.ForeignKey("vulnerability.id")
    )

    @staticmethod
    def create(title: str, url: str, vulnerability_id: int) -> "Reference":
        """Persist the reference in the database.

        Args:
            title: Reference title.
            url: Reference URL.
            vulnerability_id: Vulnerability id.
        Returns:
            Reference object.
        """
        reference = Reference(title=title, url=url, vulnerability_id=vulnerability_id)
        with Database() as session:
            session.add(reference)
            session.commit()
            return reference


class Agent(Base):
    """The Agent model"""

    __tablename__ = "agent"
    id = sqlalchemy.Column(sqlalchemy.Integer, primary_key=True)
    key = sqlalchemy.Column(sqlalchemy.String(255))

    agent_groups = orm.relationship(
        "AgentGroup", secondary="agent_group_mapping", back_populates="agents"
    )

    @staticmethod
    def create(key: str) -> "Agent":
        """Persist the agent in the database.

        Args:
            key: Agent key.
        Returns:
            Agent object.
        """
        agent = Agent(key=key)
        with Database() as session:
            session.add(agent)
            session.commit()
            return agent


class AgentArgument(Base):
    """The Agent Argument model"""

    __tablename__ = "agent_argument"
    id = sqlalchemy.Column(sqlalchemy.Integer, primary_key=True)
    name = sqlalchemy.Column(sqlalchemy.String(255))
    type = sqlalchemy.Column(sqlalchemy.String(255))
    description = sqlalchemy.Column(sqlalchemy.Text)
    value = sqlalchemy.Column(sqlalchemy.LargeBinary)

    agent_id = sqlalchemy.Column(sqlalchemy.Integer, sqlalchemy.ForeignKey("agent.id"))

    @staticmethod
    def create(
        agent_id: int,
        name: str,
        type: str,
        description: Optional[str] = None,
        value: Optional[Union[bytes, int, float, str, bool, list, dict]] = None,
    ) -> "AgentArgument":
        """Persist the agent argument in the database.

        Args:
            agent_id: Agent id.
            name: Argument name.
            type: Argument type.
            description: Argument description.
            value: Argument default value.
        Returns:
            AgentArgument object.
        """

        agent_argument = AgentArgument(
            agent_id=agent_id,
            name=name,
            type=type,
            description=description,
            value=value
            if isinstance(value, bytes) is True or value is None
            else AgentArgument.to_bytes(type, value),
        )
        with Database() as session:
            session.add(agent_argument)
            session.commit()
            return agent_argument

    @staticmethod
    def to_bytes(
        type: str, value: Optional[Union[int, float, str, bool, List, Dict]]
    ) -> bytes:
        """Convert the value to bytes."""
        if type == "string":
            return value.encode(encoding="utf-8")
        elif type in ("boolean", "bool"):
            return (1 if value is True else 0).to_bytes(1, byteorder="big")
        elif type == "number":
            return struct.pack("d", value)
        elif type in ("array", "object"):
            return json.dumps(value).encode(encoding="utf-8")
        else:
            raise NotImplementedError(f"Type {type} not supported")

    @staticmethod
    def from_bytes(type: str, value: bytes) -> Any:
        """Get the value of the argument."""
        if type == "string":
            return value.decode(encoding="utf-8")
        elif type in ("boolean", "bool"):
            return bool(int.from_bytes(value, byteorder="big"))
        elif type == "number":
            return struct.unpack("d", value)[0]
        elif type in ("array", "object"):
            return json.loads(value.decode())
        else:
            return value


class AssetType(Base):
    """The Asset Type model"""

    __tablename__ = "asset_type"
    id = sqlalchemy.Column(sqlalchemy.Integer, primary_key=True)
    type = sqlalchemy.Column(sqlalchemy.String(255))

    asset_agent_groups = orm.relationship(
        "AgentGroup", secondary="agent_group_asset_type", back_populates="asset_types"
    )

    @staticmethod
    def create(type: str) -> "AssetType":
        """Persist the asset type in the database.

        Args:
            type: Asset type.
        Returns:
            AssetType object.
        """
        asset_type = AssetType(type=type)
        with Database() as session:
            session.add(asset_type)
            session.commit()
            return asset_type


class AgentGroup(Base):
    """The Agent Group model"""

    __tablename__ = "agent_group"
    id = sqlalchemy.Column(sqlalchemy.Integer, primary_key=True)
    name = sqlalchemy.Column(sqlalchemy.String(255))
    description = sqlalchemy.Column(sqlalchemy.Text)
    created_time = sqlalchemy.Column(sqlalchemy.DateTime)

    agents = orm.relationship(
        "Agent", secondary="agent_group_mapping", back_populates="agent_groups"
    )

    asset_types = orm.relationship(
        "AssetType",
        secondary="agent_group_asset_type",
        back_populates="asset_agent_groups",
    )

    @staticmethod
    def create(
<<<<<<< HEAD
        name: str, description: str, agents: Any, asset_types: List[str] = []
=======
        description: str, agents: Any, name: Optional[str] = None
>>>>>>> d5a479fb
    ) -> "AgentGroup":
        """Persist the agent group in the database.

        Args:
            name: Agent group name.
            description: Agent group description.
            asset_types: List of asset types.
            agents: List of agents.
        Returns:
            AgentGroup object.
        """
        created_asset_types = []
        with Database() as session:
            for asset_type in asset_types:
                asset_type_model = (
                    session.query(AssetType)
                    .filter(sqlalchemy.func.lower(AssetType.type) == asset_type.lower())
                    .first()
                )
                if asset_type_model is None:
                    asset_type_model = AssetType.create(type=asset_type)
                created_asset_types.append(asset_type_model)

            agent_group = AgentGroup(
                name=name,
                description=description,
                created_time=datetime.datetime.now(),
                asset_types=created_asset_types,
            )

            for agent in agents:
                new_agent = Agent.create(agent.key)
                agent_group.agents.append(new_agent)
                for argument in agent.args:
                    AgentArgument.create(
                        agent_id=new_agent.id,
                        name=argument.name,
                        type=argument.type,
                        description=argument.description,
                        value=argument.value,
                    )

            session.add(agent_group)
            session.commit()
            return agent_group

    @staticmethod
    def create_from_agent_group_definition(
        agent_group_definition: definitions.AgentGroupDefinition,
        asset_types: list[str] = [],
    ) -> "AgentGroup":
        """Create an agent group from an agent group definition.

        Args:
            agent_group_definition: Agent group definition.
        """
        agents = []
        for agent in agent_group_definition.agents:
            created_agent = Agent.create(key=agent.key)
            for arg in agent.args:
                AgentArgument.create(
                    name=arg.name,
                    type=arg.type,
                    value=arg.value,
                    description=arg.description,
                    agent_id=created_agent.id,
                )

            agents.append(created_agent)

        with Database() as session:
            agent_group = AgentGroup(
                name=agent_group_definition.name,
                description=agent_group_definition.description,
                agents=agents,
            )

            ag_asset_types = []
            for asset_type in asset_types:
                ag_asset_types.append(AssetType.create(type=asset_type))

            agent_group.asset_types = ag_asset_types
            session.add(agent_group)
            session.commit()
            return agent_group

    @staticmethod
    def create_from_directory(agent_groups_path: pathlib.Path) -> List["AgentGroup"]:
        """Create agent groups from a directory.

        Args:
            agent_groups_path: Path to the agent groups folder.

        Returns:
            List of agent groups.
        """
        agent_groups = []
        for agent_group_file in agent_groups_path.iterdir():
            if (
                agent_group_file.is_file() is True
                and agent_group_file.suffix == ".yaml"
            ):
                with open(agent_group_file, "r") as file:
                    agent_group_definition = definitions.AgentGroupDefinition.from_yaml(
                        file
                    )
                    asset_type = agent_group_file.stem
                    agent_group = AgentGroup.create_from_agent_group_definition(
                        agent_group_definition=agent_group_definition,
                        asset_types=[asset_type],
                    )
                    agent_groups.append(agent_group)
        return agent_groups


class AgentGroupMapping(Base):
    """The Agent Group Mapping model"""

    __tablename__ = "agent_group_mapping"
    agent_id = sqlalchemy.Column(
        sqlalchemy.Integer, sqlalchemy.ForeignKey("agent.id"), primary_key=True
    )
    agent_group_id = sqlalchemy.Column(
        sqlalchemy.Integer, sqlalchemy.ForeignKey("agent_group.id"), primary_key=True
    )

    @staticmethod
    def create(agent_id: int, agent_group_id: int) -> "AgentGroupMapping":
        """Persist the agent group mapping in the database.

        Args:
            agent_id: Agent id.
            agent_group_id: Agent group id.
        Returns:
            AgentGroupMapping object.
        """
        agent_group_mapping = AgentGroupMapping(
            agent_id=agent_id, agent_group_id=agent_group_id
        )
        with Database() as session:
            session.add(agent_group_mapping)
            session.commit()
            return agent_group_mapping


class AgentGroupAssetType(Base):
    """The Agent Group Asset Type model"""

    __tablename__ = "agent_group_asset_type"
    agent_group_id = sqlalchemy.Column(
        sqlalchemy.Integer, sqlalchemy.ForeignKey("agent_group.id"), primary_key=True
    )
    asset_type_id = sqlalchemy.Column(
        sqlalchemy.Integer, sqlalchemy.ForeignKey("asset_type.id"), primary_key=True
    )

    @staticmethod
    def create(agent_group_id: int, asset_type_id: int) -> "AgentGroupAssetType":
        """Persist the agent group asset type in the database.

        Args:
            agent_group_id: Agent group id.
            asset_type_id: Asset type id.
        Returns:
            AgentGroupAssetType object.
        """
        agent_group_asset_type = AgentGroupAssetType(
            agent_group_id=agent_group_id, asset_type_id=asset_type_id
        )
        with Database() as session:
            session.add(agent_group_asset_type)
            session.commit()
            return agent_group_asset_type


class APIKey(Base):
    """The API Key model"""

    __tablename__ = "api_key"
    key = sqlalchemy.Column(
        sqlalchemy.String(150), unique=True, nullable=False, primary_key=True
    )

    @staticmethod
    def create() -> "APIKey":
        """Persist the API key in the database.

        Returns:
            APIKey object.
        """
        with Database() as session:
            api_key = APIKey(key=str(uuid.uuid4()))
            session.add(api_key)
            session.commit()
            return api_key

    @staticmethod
    def get_or_create() -> "APIKey":
        """Get or create the API key in the database.

        Returns:
            APIKey object.
        """
        with Database() as session:
            api_key = session.query(APIKey).first()
            if api_key is None:
                api_key = APIKey.create()
            return api_key

    @staticmethod
    def is_valid(api_key: str) -> bool:
        """Check if the API key is valid.

        Args:
            api_key: API key to check.
        Returns:
            Boolean.
        """
        with Database() as session:
            api_key = session.query(APIKey).filter_by(key=api_key).first()
            return api_key is not None

    @staticmethod
    def refresh() -> "APIKey":
        """Revoke the current API key and create a new one."""
        with Database() as session:
            session.query(APIKey).delete()
            session.commit()
            api_key = APIKey.create()
            return api_key


class Asset(Base):
    __tablename__ = "asset"
    id = sqlalchemy.Column(sqlalchemy.Integer, primary_key=True)
    type = sqlalchemy.Column(sqlalchemy.String(50))
    __mapper_args__ = {
        "polymorphic_identity": "asset",
        "polymorphic_on": type,
    }
    scan_id = sqlalchemy.Column(
        sqlalchemy.Integer, sqlalchemy.ForeignKey("scan.id"), nullable=True
    )

    @staticmethod
    def create_from_assets_definition(
        assets: Optional[List[base_asset.Asset]], scan_id: Optional[int] = None
    ) -> None:
        """Create the assets from the asset definition.

        Args:
            assets: The list of assets to create.
            scan_id: The scan id.
        """
        networks: List[Dict[str, Union[str, int]]] = []
        links: List[Dict[str, str]] = []
        for asset in assets:
            if (
                isinstance(asset, ip.IP)
                or isinstance(asset, ipv4.IPv4)
                or isinstance(asset, ipv6.IPv6)
            ):
                networks.append({"host": asset.host, "mask": asset.mask})
            elif isinstance(asset, link.Link):
                links.append({"url": asset.url, "method": asset.method})
            elif isinstance(asset, ios_ipa.IOSIpa):
                IosFile.create(path=asset.path, scan_id=scan_id)
            elif isinstance(asset, ios_store.IOSStore):
                IosStore.create(bundle_id=asset.bundle_id, scan_id=scan_id)
            elif isinstance(asset, android_aab.AndroidAab) or isinstance(
                asset, android_apk.AndroidApk
            ):
                AndroidFile.create(path=asset.path, scan_id=scan_id)
            elif isinstance(asset, android_store.AndroidStore):
                AndroidStore.create(package_name=asset.package_name, scan_id=scan_id)

        if len(networks) > 0:
            Network.create(networks=networks, scan_id=scan_id)

        if len(links) > 0:
            Urls.create(links=links, scan_id=scan_id)


class AndroidFile(Asset):
    __tablename__ = "android_file"
    id = sqlalchemy.Column(
        sqlalchemy.Integer, sqlalchemy.ForeignKey("asset.id"), primary_key=True
    )
    package_name = sqlalchemy.Column(sqlalchemy.String(255))
    path = sqlalchemy.Column(sqlalchemy.String(1024))

    __mapper_args__ = {
        "polymorphic_identity": "android_file",
    }

    @staticmethod
    def create(
        package_name: str = "", path: str = "", scan_id: Optional[int] = None
    ) -> "AndroidFile":
        """Persist the android file information in the database.

        Args:
            package_name: The application identifier.
            path: Local/Remote path of the APK/AAB.
            scan_id: The scan id.

        Returns:
            android file object.
        """
        with Database() as session:
            asset = AndroidFile(
                package_name=package_name,
                path=path,
                scan_id=scan_id,
            )
            session.add(asset)
            session.commit()
            return asset


class AndroidStore(Asset):
    __tablename__ = "android_store"
    id = sqlalchemy.Column(
        sqlalchemy.Integer, sqlalchemy.ForeignKey("asset.id"), primary_key=True
    )
    package_name = sqlalchemy.Column(sqlalchemy.String(255))
    application_name = sqlalchemy.Column(sqlalchemy.String(255))

    __mapper_args__ = {
        "polymorphic_identity": "android_store",
    }

    @staticmethod
    def create(
        package_name: str = "",
        application_name: str = "",
        scan_id: Optional[int] = None,
    ) -> "AndroidStore":
        """Persist the android store information in the database.

        Args:
            package_name: The application identifier.
            application_name: The application name as shown in the store.
            scan_id: The scan id.

        Returns:
            android store object.
        """
        with Database() as session:
            asset = AndroidStore(
                package_name=package_name,
                application_name=application_name,
                scan_id=scan_id,
            )
            session.add(asset)
            session.commit()
            return asset


class IosFile(Asset):
    __tablename__ = "ios_file"
    id = sqlalchemy.Column(
        sqlalchemy.Integer, sqlalchemy.ForeignKey("asset.id"), primary_key=True
    )
    bundle_id = sqlalchemy.Column(sqlalchemy.String(255))
    path = sqlalchemy.Column(sqlalchemy.String(1024))

    __mapper_args__ = {
        "polymorphic_identity": "ios_file",
    }

    @staticmethod
    def create(
        bundle_id: str = "", path: str = "", scan_id: Optional[int] = None
    ) -> "IosFile":
        """Persist the iOS file information in the database.

        Args:
            bundle_id: The application identifier.
            path: Local/Remote path of the IPA.
            scan_id: The scan id.

        Returns:
            iOS file object.
        """
        with Database() as session:
            asset = IosFile(
                bundle_id=bundle_id,
                path=path,
                scan_id=scan_id,
            )
            session.add(asset)
            session.commit()
            return asset


class IosStore(Asset):
    __tablename__ = "ios_store"
    id = sqlalchemy.Column(
        sqlalchemy.Integer, sqlalchemy.ForeignKey("asset.id"), primary_key=True
    )
    bundle_id = sqlalchemy.Column(sqlalchemy.String(255))
    application_name = sqlalchemy.Column(sqlalchemy.String(255))

    __mapper_args__ = {
        "polymorphic_identity": "ios_store",
    }

    @staticmethod
    def create(
        bundle_id: str = "", application_name: str = "", scan_id: Optional[int] = None
    ) -> "IosStore":
        """Persist the iOS store information in the database.

        Args:
            bundle_id: The application identifier.
            application_name: The application name as shown in the store.
            scan_id: The scan id.

        Returns:
            iOS store object.
        """
        with Database() as session:
            asset = IosStore(
                bundle_id=bundle_id,
                application_name=application_name,
                scan_id=scan_id,
            )
            session.add(asset)
            session.commit()
            return asset


class Link(Base):
    __tablename__ = "link"
    id = sqlalchemy.Column(sqlalchemy.Integer, primary_key=True)
    url = sqlalchemy.Column(sqlalchemy.String(4096))
    method = sqlalchemy.Column(sqlalchemy.String(8))
    urls_asset_id = sqlalchemy.Column(
        sqlalchemy.Integer, sqlalchemy.ForeignKey("urls.id")
    )

    @staticmethod
    def create(url: str, method: str, urls_asset_id: Optional[int] = None) -> "Link":
        """Persist the link information in the database.

        Args:
            url: The target URL.
            method: The HTTP method.
            urls_asset_id: The URL asset id.

        Returns:
            Link object.
        """
        with Database() as session:
            link = Link(url=url, method=method, urls_asset_id=urls_asset_id)
            session.add(link)
            session.commit()
            return link


class Urls(Asset):
    __tablename__ = "urls"
    id = sqlalchemy.Column(
        sqlalchemy.Integer, sqlalchemy.ForeignKey("asset.id"), primary_key=True
    )

    __mapper_args__ = {
        "polymorphic_identity": "urls",
    }

    @staticmethod
    def create(links: List[dict[str, str]], scan_id: Optional[int] = None) -> "Urls":
        """Persist the URL information in the database.

        Args:
            links: list of the target URLs with methods.
            scan_id: The scan id.

        Returns:
            Urls object.
        """
        with Database() as session:
            urls_instance = Urls(scan_id=scan_id)
            session.add(urls_instance)
            session.commit()

            link_objects = [
                Link(
                    url=link.get("url"),
                    method=link.get("method", "GET"),
                    urls_asset_id=urls_instance.id,
                )
                for link in links
            ]
            session.add_all(link_objects)
            session.commit()
            return urls_instance

    @staticmethod
    def delete(urls_asset_id: int) -> None:
        """Delete the URL information from the database.

        Args:
            urls_asset_id: The URL id.
        """
        with Database() as session:
            session.query(Urls).filter_by(id=urls_asset_id).delete()
            session.query(Link).filter_by(urls_asset_id=urls_asset_id).delete()
            session.commit()


class IPRange(Base):
    __tablename__ = "ip"
    id = sqlalchemy.Column(sqlalchemy.Integer, primary_key=True)
    host = sqlalchemy.Column(sqlalchemy.String(50))
    mask = sqlalchemy.Column(sqlalchemy.String(50))
    network_asset_id = sqlalchemy.Column(
        sqlalchemy.Integer, sqlalchemy.ForeignKey("network.id")
    )

    @staticmethod
    def create(
        host: str, mask: str, network_asset_id: Optional[int] = None
    ) -> "IPRange":
        """Persist the IP information in the database.

        Args:
            host: The target IP address.
            mask: The subnet mask.
            network_asset_id: The network id.

        Returns:
            IP object.
        """
        with Database() as session:
            ip = IPRange(host=host, mask=mask, network_asset_id=network_asset_id)
            session.add(ip)
            session.commit()
            return ip


class Network(Asset):
    __tablename__ = "network"
    id = sqlalchemy.Column(
        sqlalchemy.Integer, sqlalchemy.ForeignKey("asset.id"), primary_key=True
    )

    __mapper_args__ = {
        "polymorphic_identity": "network",
    }

    @staticmethod
    def create(
        networks: List[Dict[str, Union[str, int]]], scan_id: Optional[int] = None
    ) -> "Network":
        """Persist the Network information in the database.

        Args:
            networks: list of the target IP/range addresses.
            scan_id: The scan id.

        Returns:
            Network object.
        """
        with Database() as session:
            network_instance = Network(scan_id=scan_id)
            session.add(network_instance)
            session.commit()

            network_items = [
                IPRange(
                    host=network.get("host"),
                    mask=network.get(
                        "mask", str(ipaddress.ip_network(network.get("host")).prefixlen)
                    ),
                    network_asset_id=network_instance.id,
                )
                for network in networks
            ]
            session.add_all(network_items)
            session.commit()
            return network_instance

    @staticmethod
    def delete(network_id: int) -> None:
        """Delete the Network information from the database.

        Args:
            network_id: The network id.
        """
        with Database() as session:
            session.query(Network).filter_by(id=network_id).delete()
            session.query(IPRange).filter_by(network_asset_id=network_id).delete()
            session.commit()<|MERGE_RESOLUTION|>--- conflicted
+++ resolved
@@ -519,11 +519,7 @@
 
     @staticmethod
     def create(
-<<<<<<< HEAD
-        name: str, description: str, agents: Any, asset_types: List[str] = []
-=======
-        description: str, agents: Any, name: Optional[str] = None
->>>>>>> d5a479fb
+        description: str, agents: Any, name: Optional[str] = None, asset_types: List[str] = []
     ) -> "AgentGroup":
         """Persist the agent group in the database.
 
