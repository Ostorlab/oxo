"""models contain the database engine logic and all the db models and the related operations."""

import datetime
import enum
import json
import logging
import pathlib
import uuid
from typing import Any, Dict, List, Optional
import types

import sqlalchemy
from sqlalchemy import orm
from sqlalchemy.ext import declarative
from sqlalchemy.engine.reflection import Inspector
from sqlalchemy.engine import base
from alembic import config
from alembic import script
from alembic import command as alembic_command
from alembic.runtime import migration
from alembic.util import exc as alembic_exceptions

from ostorlab import configuration_manager as config_manager
from ostorlab.cli import console as cli_console
from ostorlab.utils import risk_rating as utils_rik_rating


ENGINE_URL = f"sqlite:///{config_manager.ConfigurationManager().conf_path}/db.sqlite"
OSTORLAB_BASE_MIGRATION_ID = "35cd577ef0e5"


logger = logging.getLogger(__name__)
console = cli_console.Console()

convention = {
    "ix": "ix_%(column_0_label)s",
    "uq": "uq_%(table_name)s_%(column_0_name)s",
    "ck": "ck_%(table_name)s_%(constraint_name)s",
    "fk": "fk_%(table_name)s_%(column_0_name)s_%(referred_table_name)s",
    "pk": "pk_%(table_name)s",
}

metadata = sqlalchemy.MetaData(naming_convention=convention)
Base = declarative.declarative_base(metadata=metadata)


class ScanProgress(enum.Enum):
    NOT_STARTED = "not_started"
    IN_PROGRESS = "in_progress"
    STOPPED = "stopped"
    DONE = "done"
    ERROR = "error"


class Database:
    """Handles all Database instantiation and calls."""

    def __init__(self):
        """Constructs the database engine."""
        self._db_engine = sqlalchemy.create_engine(ENGINE_URL)
        self._db_session = None
        self._alembic_ini_path = (
            pathlib.Path(__file__).parent.absolute() / "alembic.ini"
        )
        self._alembic_cfg = config.Config(str(self._alembic_ini_path))

    def __enter__(self) -> orm.Session:
        """Context manager enter method, resposible for migrating the local database and returning a session object."""
        self._migrate_local_db()
        return self._prepare_db_session()

    def __exit__(
        self,
        exc_type: Optional[type[BaseException]],
        exc_val: Optional[BaseException],
        exc_traceback: Optional[types.TracebackType],
    ) -> None:
        """Context manager exit method, responsible for closing the local database session"""
        if self._db_session is not None:
            self._db_session.close()

    def _is_db_populated(self, conn: base.Connection) -> bool:
        """Checks if the local database has tables."""
        inspector = Inspector.from_engine(conn)
        tables = inspector.get_table_names()
        return len(tables) != 0

    def _migrate_local_db(self) -> None:
        """Ensure the local database schema is up to date & run the migration otherwise."""
        try:
            alembic_script = script.ScriptDirectory.from_config(self._alembic_cfg)
            with self._db_engine.begin() as conn:
                context = migration.MigrationContext.configure(conn)
                # To ensure backward  compatibility with existing databases,
                # the next two lines do a fake migration of the base schema,
                # before applying the migrations from that point.
                if (
                    self._is_db_populated(conn)
                    and context.get_current_revision() is None
                ):
                    alembic_command.stamp(self._alembic_cfg, OSTORLAB_BASE_MIGRATION_ID)

                if context.get_current_revision() != alembic_script.get_current_head():
                    alembic_command.upgrade(self._alembic_cfg, "head")
        except (alembic_exceptions.CommandError, ValueError) as e:
            console.error(f"Error while migrating the local database: {str(e)}")

    def _prepare_db_session(self) -> orm.Session:
        """Returns a Session singleton to run queries on the db engine."""
        if self._db_session is None:
            session_maker = orm.sessionmaker(expire_on_commit=False)
            session_maker.configure(bind=self._db_engine)
            self._db_session = session_maker()
            return self._db_session
        else:
            return self._db_session

    def create_db_tables(self):
        """Create the database tables."""
        with self._db_engine.begin() as conn:
            metadata.create_all(conn)
            logger.info("Tables created")

    def drop_db_tables(self):
        """Drop the database tables."""
        metadata.drop_all(self._db_engine)
        logger.info("Tables dropped")


class Scan(Base):
    """The Scan model"""

    __tablename__ = "scan"
    id = sqlalchemy.Column(sqlalchemy.Integer, primary_key=True)
    title = sqlalchemy.Column(sqlalchemy.String(255))
    asset = sqlalchemy.Column(sqlalchemy.String(255))
    created_time = sqlalchemy.Column(sqlalchemy.DateTime)
    progress = sqlalchemy.Column(sqlalchemy.Enum(ScanProgress))
    agent_group_id = sqlalchemy.Column(
        sqlalchemy.Integer, sqlalchemy.ForeignKey("agent_group.id")
    )
    asset_id = sqlalchemy.Column(sqlalchemy.ForeignKey("asset.id"))
    asset_instance = orm.relationship("Asset", back_populates="scans")

    @staticmethod
    def create(
        asset: str,
        title: str = "",
        progress: sqlalchemy.Enum(ScanProgress) = ScanProgress.NOT_STARTED,
    ) -> "Scan":
        """Persist the scan in the database.

        Args:
            asset: Asset to scan.
            title: Scan title.
            progress: Scan progress.
        Returns:
            Scan object.
        """
        with Database() as session:
            scan = Scan(
                title=title,
                asset=asset,
                created_time=datetime.datetime.now(),
                progress=progress.name,
            )
            session.add(scan)
            session.commit()
            return scan


class Vulnerability(Base):
    """The Vulnerability model"""

    __tablename__ = "vulnerability"
    id = sqlalchemy.Column(sqlalchemy.Integer, primary_key=True)
    technical_detail = sqlalchemy.Column(sqlalchemy.Text)
    risk_rating = sqlalchemy.Column(sqlalchemy.Enum(utils_rik_rating.RiskRating))
    cvss_v3_vector = sqlalchemy.Column(sqlalchemy.String(1024))
    dna = sqlalchemy.Column(sqlalchemy.String(256))
    title = sqlalchemy.Column(sqlalchemy.String(256))
    short_description = sqlalchemy.Column(sqlalchemy.Text)
    description = sqlalchemy.Column(sqlalchemy.Text)
    recommendation = sqlalchemy.Column(sqlalchemy.Text)
    references = sqlalchemy.Column(sqlalchemy.Text)
    scan_id = sqlalchemy.Column(
        sqlalchemy.Integer,
        sqlalchemy.ForeignKey("scan.id"),
    )
    location = sqlalchemy.Column(sqlalchemy.Text)

    @staticmethod
    def _prepare_references_markdown(references: List[Dict[str, str]]) -> str:
        """Returns a markdown display of the references of a vulnerability."""
        if references is None or len(references) == 0:
            return ""
        references_markdwon_value = ""

        for reference in references:
            title = reference.get("title", "")
            url = reference.get("url", "")
            reference_markdwon = f"{title}: {url}  \n"
            references_markdwon_value += reference_markdwon

        return references_markdwon_value

    @staticmethod
    def _prepare_vuln_location_markdown(location: Dict[str, Any]) -> str:
        """Returns a markdown display of the exact target where the vulnerability was found."""
        if location is None:
            return ""
        location_markdwon_value = ""
        if location.get("domain_name") is not None:
            domain_name = location["domain_name"].get("name")
            location_markdwon_value = f"Domain: `{domain_name}`\n"
        elif location.get("ipv4") is not None:
            host = location["ipv4"].get("host")
            location_markdwon_value = f"IPv4: `{host}`\n"
        elif location.get("ipv6") is not None:
            host = location["ipv6"].get("host")
            location_markdwon_value = f"IPv6: `{host}`\n"
        elif location.get("android_store") is not None:
            package_name = location["android_store"].get("package_name")
            location_markdwon_value = f"Android: `{package_name}`\n"
        elif location.get("ios_store") is not None:
            bundle_id = location["ios_store"].get("bundle_id")
            location_markdwon_value = f"iOS: `{bundle_id}`\n"
        else:
            location_markdwon_value = f"Asset: `{json.dumps(location, indent=4)}`\n"

        for metadata_dict in location.get("metadata", []):
            metad_type = metadata_dict.get("type")
            metad_value = metadata_dict.get("value")
            location_markdwon_value += f"{metad_type}: {metad_value}  \n"
        return location_markdwon_value

    @staticmethod
    def create(
        scan_id: int,
        title: str,
        short_description: str,
        description: str,
        recommendation: str,
        technical_detail: str,
        risk_rating: str,
        cvss_v3_vector: Optional[str] = None,
        dna: Optional[str] = None,
        references: Optional[List[Dict[str, str]]] = None,
        location: Optional[Dict[str, Any]] = None,
    ):
        """Persist the vulnerability in the database.

        Args:
            scan_id: Scan id of the vulnerability.
            title: Vulnerability title.
            false_positive: Boolean to True if the vulnerability is a false positive.
            dna: A unique string to determine a vulnerability and avoid duplicates in the database.
            cvss_v3_vector: Common vulnerability scoring system value.
            risk_rating: Vulnerability risk rating.
            technical_detail: Technical details to demonstrate the finding.
            description: A generic description of the vulnerability.
            short_description: A short description of the vulnerability.
            recommendation: How to address or avoid the vulnerability
            references: List of references for extra information about the vulnerability.
            location: In which exact target the vulnerability was found.
        Returns:
            Vulnerability object.
        """
        references_md = Vulnerability._prepare_references_markdown(references)
        vuln_location = Vulnerability._prepare_vuln_location_markdown(location)
        vuln = Vulnerability(
            scan_id=scan_id,
            title=title,
            short_description=short_description,
            description=description,
            recommendation=recommendation,
            references=references_md,
            technical_detail=technical_detail,
            risk_rating=risk_rating,
            cvss_v3_vector=cvss_v3_vector,
            dna=dna,
            location=vuln_location,
        )

        with Database() as session:
            session.add(vuln)
            session.commit()

        for reference in references:
            Reference.create(
                title=reference.get("title", ""),
                url=reference.get("url", ""),
                vulnerability_id=vuln.id,
            )

        return vuln


class ScanStatus(Base):
    """The Scan Status model"""

    __tablename__ = "scan_status"
    id = sqlalchemy.Column(sqlalchemy.Integer, primary_key=True)
    created_time = sqlalchemy.Column(sqlalchemy.DateTime)
    key = sqlalchemy.Column(sqlalchemy.String(255))
    value = sqlalchemy.Column(sqlalchemy.Text)
    scan_id = sqlalchemy.Column(sqlalchemy.Integer, sqlalchemy.ForeignKey("scan.id"))

    @staticmethod
    def create(key: str, value: str, scan_id: int):
        """Persist the scan status in the database.

        Args:
            key: Scan status key.
            value: Scan status value.
        Returns:
            Scan status object.
        """
        scan_status = ScanStatus(
            key=key, created_time=datetime.datetime.now(), value=value, scan_id=scan_id
        )
        with Database() as session:
            session.add(scan_status)
            session.commit()
            return scan_status


class Reference(Base):
    """The Reference model"""

    __tablename__ = "reference"
    id = sqlalchemy.Column(sqlalchemy.Integer, primary_key=True)
    title = sqlalchemy.Column(sqlalchemy.String(255))
    url = sqlalchemy.Column(sqlalchemy.String(4096))
    vulnerability_id = sqlalchemy.Column(
        sqlalchemy.Integer, sqlalchemy.ForeignKey("vulnerability.id")
    )

    @staticmethod
    def create(title: str, url: str, vulnerability_id: int) -> "Reference":
        """Persist the reference in the database.

        Args:
            title: Reference title.
            url: Reference URL.
            vulnerability_id: Vulnerability id.
        Returns:
            Reference object.
        """
        reference = Reference(title=title, url=url, vulnerability_id=vulnerability_id)
        with Database() as session:
            session.add(reference)
            session.commit()
            return reference


class Agent(Base):
    """The Agent model"""

    __tablename__ = "agent"
    id = sqlalchemy.Column(sqlalchemy.Integer, primary_key=True)
    key = sqlalchemy.Column(sqlalchemy.String(255))

    agent_groups = orm.relationship(
        "AgentGroup", secondary="agent_group_mapping", back_populates="agents"
    )

    @staticmethod
    def create(key: str) -> "Agent":
        """Persist the agent in the database.

        Args:
            key: Agent key.
        Returns:
            Agent object.
        """
        agent = Agent(key=key)
        with Database() as session:
            session.add(agent)
            session.commit()
            return agent


class AgentArgument(Base):
    """The Agent Argument model"""

    __tablename__ = "agent_argument"
    id = sqlalchemy.Column(sqlalchemy.Integer, primary_key=True)
    name = sqlalchemy.Column(sqlalchemy.String(255))
    type = sqlalchemy.Column(sqlalchemy.String(255))
    description = sqlalchemy.Column(sqlalchemy.Text)
    value = sqlalchemy.Column(sqlalchemy.Text)

    agent_id = sqlalchemy.Column(sqlalchemy.Integer, sqlalchemy.ForeignKey("agent.id"))

    @staticmethod
    def create(
        agent_id: int,
        name: str,
        type: str,
        description: Optional[str] = None,
        value: Optional[str] = None,
    ) -> "AgentArgument":
        """Persist the agent argument in the database.

        Args:
            agent_id: Agent id.
            name: Argument name.
            type: Argument type.
            description: Argument description.
            value: Argument default value.
        Returns:
            AgentArgument object.
        """
        agent_argument = AgentArgument(
            agent_id=agent_id,
            name=name,
            type=type,
            description=description,
            value=value,
        )
        with Database() as session:
            session.add(agent_argument)
            session.commit()
            return agent_argument


class AgentGroup(Base):
    """The Agent Group model"""

    __tablename__ = "agent_group"
    id = sqlalchemy.Column(sqlalchemy.Integer, primary_key=True)
    name = sqlalchemy.Column(sqlalchemy.String(255))
    description = sqlalchemy.Column(sqlalchemy.Text)
    created_time = sqlalchemy.Column(sqlalchemy.DateTime)

    agents = orm.relationship(
        "Agent", secondary="agent_group_mapping", back_populates="agent_groups"
    )

    @staticmethod
    def create(name: str, description: str) -> "AgentGroup":
        """Persist the agent group in the database.

        Args:
            key: Agent group key.
            description: Agent group description.
        Returns:
            AgentGroup object.
        """
        agent_group = AgentGroup(
            name=name,
            description=description,
            created_time=datetime.datetime.now(),
        )
        with Database() as session:
            session.add(agent_group)
            session.commit()
            return agent_group


class AgentGroupMapping(Base):
    """The Agent Group Mapping model"""

    __tablename__ = "agent_group_mapping"
    agent_id = sqlalchemy.Column(
        sqlalchemy.Integer, sqlalchemy.ForeignKey("agent.id"), primary_key=True
    )
    agent_group_id = sqlalchemy.Column(
        sqlalchemy.Integer, sqlalchemy.ForeignKey("agent_group.id"), primary_key=True
    )

    @staticmethod
    def create(agent_id: int, agent_group_id: int) -> "AgentGroupMapping":
        """Persist the agent group mapping in the database.

        Args:
            agent_id: Agent id.
            agent_group_id: Agent group id.
        Returns:
            AgentGroupMapping object.
        """
        agent_group_mapping = AgentGroupMapping(
            agent_id=agent_id, agent_group_id=agent_group_id
        )
        with Database() as session:
            session.add(agent_group_mapping)
            session.commit()
            return agent_group_mapping


class APIKey(Base):
    """The API Key model"""

    __tablename__ = "api_key"
    key = sqlalchemy.Column(
        sqlalchemy.String(150), unique=True, nullable=False, primary_key=True
    )

    @staticmethod
    def create() -> "APIKey":
        """Persist the API key in the database.

        Returns:
            APIKey object.
        """
        with Database() as session:
            api_key = APIKey(key=str(uuid.uuid4()))
            session.add(api_key)
            session.commit()
            return api_key

    @staticmethod
    def get_or_create() -> "APIKey":
        """Get or create the API key in the database.

        Returns:
            APIKey object.
        """
        with Database() as session:
            api_key = session.query(APIKey).first()
            if api_key is None:
                api_key = APIKey.create()
            return api_key

    @staticmethod
    def is_valid(api_key: str) -> bool:
        """Check if the API key is valid.

        Args:
            api_key: API key to check.
        Returns:
            Boolean.
        """
        with Database() as session:
            api_key = session.query(APIKey).filter_by(key=api_key).first()
            return api_key is not None

<<<<<<< HEAD

class Asset(Base):
    __tablename__ = "asset"
    id = sqlalchemy.Column(sqlalchemy.Integer, primary_key=True)
    type = sqlalchemy.Column(sqlalchemy.String(50))
    __mapper_args__ = {
        "polymorphic_identity": "asset",
        "polymorphic_on": type,
    }
    scans = orm.relationship("Scan", back_populates="asset_instance")


class AndroidFile(Asset):
    __tablename__ = "android_file"
    id = sqlalchemy.Column(
        sqlalchemy.Integer, sqlalchemy.ForeignKey("asset.id"), primary_key=True
    )
    package_name = sqlalchemy.Column(sqlalchemy.String(255))
    path = sqlalchemy.Column(sqlalchemy.String(1024))

    __mapper_args__ = {
        "polymorphic_identity": "android_file",
    }

    @staticmethod
    def create(package_name: str = "", path: str = ""):
        """Persist the android file information in the database.

        Args:
            bundle_id: The application identifier.
            path: Local/Remote path of the APK/AAB.

        Returns:
            android file object.
        """
        with Database() as session:
            asset = AndroidFile(
                package_name=package_name,
                path=path,
            )
            session.add(asset)
            session.commit()
            return asset


class AndroidStore(Asset):
    __tablename__ = "android_store"
    id = sqlalchemy.Column(
        sqlalchemy.Integer, sqlalchemy.ForeignKey("asset.id"), primary_key=True
    )
    package_name = sqlalchemy.Column(sqlalchemy.String(255))
    application_name = sqlalchemy.Column(sqlalchemy.String(255))

    __mapper_args__ = {
        "polymorphic_identity": "android_store",
    }

    @staticmethod
    def create(package_name: str = "", application_name: str = ""):
        """Persist the android store information in the database.

        Args:
            package_name: The application identifier.
            application_name: The application name as shown in the store.

        Returns:
            android store object.
        """
        with Database() as session:
            asset = AndroidStore(
                package_name=package_name,
                application_name=application_name,
            )
            session.add(asset)
            session.commit()
            return asset


class IosFile(Asset):
    __tablename__ = "ios_file"
    id = sqlalchemy.Column(
        sqlalchemy.Integer, sqlalchemy.ForeignKey("asset.id"), primary_key=True
    )
    bundle_id = sqlalchemy.Column(sqlalchemy.String(255))
    path = sqlalchemy.Column(sqlalchemy.String(1024))

    __mapper_args__ = {
        "polymorphic_identity": "ios_file",
    }

    @staticmethod
    def create(bundle_id: str = "", path: str = ""):
        """Persist the iOS file information in the database.

        Args:
            bundle_id: The application identifier.
            path: Local/Remote path of the IPA.

        Returns:
            iOS file object.
        """
        with Database() as session:
            asset = IosFile(
                bundle_id=bundle_id,
                path=path,
            )
            session.add(asset)
            session.commit()
            return asset


class IosStore(Asset):
    __tablename__ = "ios_store"
    id = sqlalchemy.Column(
        sqlalchemy.Integer, sqlalchemy.ForeignKey("asset.id"), primary_key=True
    )
    bundle_id = sqlalchemy.Column(sqlalchemy.String(255))
    application_name = sqlalchemy.Column(sqlalchemy.String(255))

    __mapper_args__ = {
        "polymorphic_identity": "ios_store",
    }

    @staticmethod
    def create(bundle_id: str = "", application_name: str = ""):
        """Persist the iOS store information in the database.

        Args:
            bundle_id: The application identifier.
            application_name: The application name as shown in the store.

        Returns:
            iOS store object.
        """
        with Database() as session:
            asset = IosStore(
                bundle_id=bundle_id,
                application_name=application_name,
            )
            session.add(asset)
            session.commit()
            return asset


class Url(Asset):
    __tablename__ = "urls"
    id = sqlalchemy.Column(
        sqlalchemy.Integer, sqlalchemy.ForeignKey("asset.id"), primary_key=True
    )
    links = sqlalchemy.Column(sqlalchemy.String(1024))

    __mapper_args__ = {
        "polymorphic_identity": "urls",
    }

    @staticmethod
    def create(links: List[str]):
        """Persist the URL information in the database.

        Args:
            links: list of the target URLs.

        Returns:
            Url object.
        """
        with Database() as session:
            asset = Url(
                links=json.dumps(links),
            )
            session.add(asset)
            session.commit()
            return asset


class Network(Asset):
    __tablename__ = "network"
    id = sqlalchemy.Column(
        sqlalchemy.Integer, sqlalchemy.ForeignKey("asset.id"), primary_key=True
    )
    ips = sqlalchemy.Column(sqlalchemy.String(1024))

    __mapper_args__ = {
        "polymorphic_identity": "network",
    }

    @staticmethod
    def create(ips: List[str]):
        """Persist the Network information in the database.

        Args:
            ips: list of the target IP addresses.

        Returns:
            Network object.
        """
        with Database() as session:
            asset = Network(
                ips=json.dumps(ips),
            )
            session.add(asset)
            session.commit()
            return asset
=======
    @staticmethod
    def refresh() -> "APIKey":
        """Revoke the current API key and create a new one."""
        with Database() as session:
            session.query(APIKey).delete()
            session.commit()
            api_key = APIKey.create()
            return api_key
>>>>>>> 19d9f1e0
<|MERGE_RESOLUTION|>--- conflicted
+++ resolved
@@ -536,7 +536,15 @@
             api_key = session.query(APIKey).filter_by(key=api_key).first()
             return api_key is not None
 
-<<<<<<< HEAD
+    @staticmethod
+    def refresh() -> "APIKey":
+        """Revoke the current API key and create a new one."""
+        with Database() as session:
+            session.query(APIKey).delete()
+            session.commit()
+            api_key = APIKey.create()
+            return api_key
+
 
 class Asset(Base):
     __tablename__ = "asset"
@@ -738,14 +746,4 @@
             )
             session.add(asset)
             session.commit()
-            return asset
-=======
-    @staticmethod
-    def refresh() -> "APIKey":
-        """Revoke the current API key and create a new one."""
-        with Database() as session:
-            session.query(APIKey).delete()
-            session.commit()
-            api_key = APIKey.create()
-            return api_key
->>>>>>> 19d9f1e0
+            return asset