--- conflicted
+++ resolved
@@ -874,11 +874,7 @@
     }
 
     @staticmethod
-<<<<<<< HEAD
-    def create(links: List[dict[str, str]]) -> "Urls":
-=======
-    def create(links: List[str], scan_id: Optional[int] = None) -> "Url":
->>>>>>> e2e55e80
+    def create(links: List[dict[str, str]], scan_id: Optional[int] = None) -> "Urls":
         """Persist the URL information in the database.
 
         Args:
@@ -888,16 +884,8 @@
             Urls object.
         """
         with Database() as session:
-<<<<<<< HEAD
-            urls_instance = Urls()
+            urls_instance = Urls(scan_id=scan_id)
             session.add(urls_instance)
-=======
-            asset = Url(
-                links=json.dumps(links),
-                scan_id=scan_id,
-            )
-            session.add(asset)
->>>>>>> e2e55e80
             session.commit()
 
             link_objects = [
@@ -964,11 +952,7 @@
     }
 
     @staticmethod
-<<<<<<< HEAD
     def create(networks: List[dict[str, int | str]]) -> "Network":
-=======
-    def create(networks: List[str], scan_id: Optional[int] = None) -> "Network":
->>>>>>> e2e55e80
         """Persist the Network information in the database.
 
         Args:
@@ -978,7 +962,6 @@
             Network object.
         """
         with Database() as session:
-<<<<<<< HEAD
             network_instance = Network()
             session.add(network_instance)
             session.commit()
@@ -992,13 +975,6 @@
                 for network in networks
             ]
             session.add_all(network_items)
-=======
-            asset = Network(
-                networks=json.dumps(networks),
-                scan_id=scan_id,
-            )
-            session.add(asset)
->>>>>>> e2e55e80
             session.commit()
             return network_instance
 
