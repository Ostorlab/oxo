"""Local runtime runs agents locally.

The local runtime requires Docker Swarm to run robust long-running services with a set of configured services, like
a local RabbitMQ.
"""
import logging
import socket
from typing import List
from typing import Optional

import docker
import requests
import tenacity
from docker.models import services as docker_models_services

from ostorlab import exceptions
from ostorlab.assets import asset as base_asset
from ostorlab.cli import console as cli_console
from ostorlab.cli import docker_requirements_checker
from ostorlab.cli import install_agent
from ostorlab.runtimes import definitions
from ostorlab.runtimes import runtime
from ostorlab.runtimes.local.models import models
from ostorlab.runtimes.local.services import mq
from ostorlab.runtimes.local import agent_runtime

from ostorlab.runtimes.local import log_streamer

NETWORK_PREFIX = 'ostorlab_local_network'
HEALTHCHECK_HOST = '0.0.0.0'
HEALTHCHECK_PORT = 5000
SECOND = 1000000000
HEALTHCHECK_RETRIES = 5
HEALTHCHECK_TIMEOUT = 1 * SECOND
HEALTHCHECK_START_PERIOD = 2 * SECOND
HEALTHCHECK_INTERVAL = int(SECOND / 2)

logger = logging.getLogger(__name__)
console = cli_console.Console()

ASSET_INJECTION_AGENT_DEFAULT = 'agent/ostorlab/inject_asset'
TRACKER_AGENT_DEFAULT = 'agent/ostorlab/tracker'
LOCAL_PERSIST_VULNZ_AGENT_DEFAULT = 'agent/ostorlab/local_persist_vulnz'

DEFAULT_AGENTS = [
    ASSET_INJECTION_AGENT_DEFAULT,
    TRACKER_AGENT_DEFAULT,
    LOCAL_PERSIST_VULNZ_AGENT_DEFAULT
]


class UnhealthyService(exceptions.OstorlabError):
    """A service by the runtime is considered unhealthy."""


class DockerNotInstalledError(exceptions.OstorlabError):
    """Docker is not installed."""


class DockerPermissionsDeniedError(exceptions.OstorlabError):
    """User does not have permissions to run docker."""

class AgentNotInstalled(exceptions.OstorlabError):
    """Agent image not installed."""


def _has_container_image(agent: definitions.AgentSettings):
    """Check if container image is available"""
    return agent.container_image is not None


def _is_agent_status_ok(ip: str) -> bool:
    """Agent are expected to expose a healthcheck service on port 5000 that returns status code 200 and `OK` response.

    Args:
        ip: The agent IP address.

    Returns:
        True if the agent is healthy, false otherwise.
    """
    status_ok = False
    try:
        status_ok = requests.get(f'http://{ip}:5000/status').text == 'OK'
    except requests.exceptions.ConnectionError:
        logger.error('unable to connect to %s', ip)
    return status_ok


def _get_task_ips(service: docker_models_services.Service) -> List[str]:
    """Returns list of IP addresses assigned to the tasks of a docker service.

    Args:
        service: docker service.

    Returns:
        List of IP addresses.
    """
    # current implementation supports only one task per service.
    logger.info('getting ips for task %s', service.name)
    try:
        ips = socket.gethostbyname_ex(f'tasks.{service.name}')
        logger.info('found ips %s for task %s', ips, service.name)
        return ips[2]
    except socket.gaierror:
        return []


def _is_service_type_run(service: docker_models_services.Service) -> bool:
    """Checks if the service should run once or should be continuously running.

    Args:
        service: Docker service.

    Returns:
        Bool indicating if the service is run-once or long-running.
    """
    return service.attrs['Spec']['TaskTemplate']['RestartPolicy']['Condition'] == 'none'


class LocalRuntime(runtime.Runtime):
    """Local runtime runes agents locally using Docker Swarm.
    Local runtime starts a Vanilla RabbitMQ service, starts all the agents listed in the `AgentRunDefinition`, checks
    their status and then inject the target asset.
    """

    def __init__(self) -> None:
        super().__init__()
        self.follow = []
        self._mq_service: Optional[mq.LocalRabbitMQ] = None
        self._log_streamer = log_streamer.LogStream()

        if not docker_requirements_checker.is_docker_installed():
            raise DockerNotInstalledError('Docker is not installed.')
        elif not docker_requirements_checker.is_user_permitted():
            raise DockerPermissionsDeniedError('User does not have permissions to run docker.')
        else:
            if not docker_requirements_checker.is_swarm_initialized():
                docker_requirements_checker.init_swarm()
            self._docker_client = docker.from_env()

        self._scan_db: Optional[models.Scan] = None

    @property
    def name(self) -> str:
        """Local runtime instance name."""
        if self._scan_db is not None:
            return str(self._scan_db.id)
        else:
            raise ValueError('Scan not created yet')

    @property
    def network(self) -> str:
        return f'{NETWORK_PREFIX}_{self.name}'

    def can_run(self, agent_group_definition: definitions.AgentGroupDefinition) -> bool:
        """Checks if the runtime can run the provided agent run definition.

        Args:
            agent_group_definition: Agent and Agent group definition.

        Returns:
            Always true for the moment as the local runtime doesn't have restrictions on what it can run.
        """
        del agent_group_definition
        return True

    def scan(self, title: str, agent_group_definition: definitions.AgentGroupDefinition,
             asset: base_asset.Asset) -> None:
        """Start scan on asset using the provided agent run definition.

        The scan takes care of starting all the scan required services, ensuring they are healthy, starting all the
         agents, ensuring they are healthy and then injects the target asset.

        Args:
            title: Scan title
            agent_group_definition: Agent run definition defines the set of agents and how agents are configured.
            asset: the target asset to scan.

        Returns:
            None
        """
        try:
            console.info('Creating scan entry')
            self._scan_db = self._create_scan_db(asset=str(asset), title=title)
            console.info('Creating network')
            self._create_network()
            console.info('Starting services')
            self._start_services()
            console.info('Checking services are healthy')
            self._check_services_healthy()
            console.info('Starting agents')
            self._start_agents(agent_group_definition)
            console.info('Checking agents are healthy')
<<<<<<< HEAD
            is_healthy = self._check_agents_healthy(agent_group_definition)
            if is_healthy is True:
                console.info('Injecting asset')
                self._inject_asset(asset)
                console.info('Updating scan status')
                self._update_scan_progress('IN_PROGRESS')
                console.success('Scan created successfully')
            else:
                console.error('Agent not starting')
                self.stop(self._scan_db.id)
                self._update_scan_progress('ERROR')
=======
            self._check_agents_healthy(agent_group_definition)
            console.info('Starting default agents')
            self._start_default_agents()
            console.info('Checking default agents are healthy')
            self._check_agents_healthy(agent_group_definition)
            console.info('Injecting asset')
            self._inject_asset(asset)
            console.info('Updating scan status')
            self._update_scan_status()
            console.success('Scan created successfully')
>>>>>>> 5c56ba68
        except AgentNotInstalled as e:
            console.error(f'Agent {e} not installed')

    def stop(self, scan_id: str) -> None:
        """Remove a service (scan) belonging to universe with scan_id(Universe Id).

        Args:
            scan_id: The id of the scan to stop.
        """

        stopped_services = []
        stopped_network = []
        stopped_configs = []
        client = docker.from_env()
        services = client.services.list()
        for service in services:
            service_labels = service.attrs['Spec']['Labels']
            logger.debug('comparing %s and %s', service_labels.get('ostorlab.universe'), scan_id)
            if service_labels.get('ostorlab.universe') == scan_id:
                stopped_services.append(service)
                service.remove()

        networks = client.networks.list()
        for network in networks:
            network_labels = network.attrs['Labels']
            if network_labels is not None and network_labels.get('ostorlab.universe') == scan_id:
                logger.debug('removing network %s', network_labels)
                stopped_network.append(network)
                network.remove()

        configs = client.configs.list()
        for config in configs:
            config_labels = config.attrs['Spec']['Labels']
            if config_labels.get('ostorlab.universe') == scan_id:
                logger.debug('removing config %s', config_labels)
                stopped_configs.append(config)
                config.remove()

        if stopped_services or stopped_network or stopped_configs:
            console.success('All scan components stopped.')

        database = models.Database()
        session = database.session
        scan = session.query(models.Scan).get(int(scan_id))
        scan.progress = 'STOPPED'
        session.commit()
        console.success('Scan stopped successfully.')

    def _create_scan_db(self, title: str, asset: str):
        """Persist the scan in the database"""
        models.Database().create_db_tables()
        return models.Scan.create(title=title, asset=asset)

    def _update_scan_progress(self, progress: str):
        """Update scan status to in progress"""
        database = models.Database()
        session = database.session
        scan = session.query(models.Scan).get(self._scan_db.id)
        scan.progress = progress
        session.commit()

    def _create_network(self):
        """Creates a docker swarm network where all services and agents can communicates."""
        if any(network.name == self.network for network in self._docker_client.networks.list()):
            logger.warning('network already exists.')
        else:
            logger.info('creating private network %s', self.network)
            return self._docker_client.networks.create(
                name=self.network,
                driver='overlay',
                attachable=True,
                labels={'ostorlab.universe': self.name},
                check_duplicate=True
            )

    def _start_services(self):
        """Start all the local runtime services."""
        self._start_mq_service()

    def _start_mq_service(self):
        """Start a local rabbitmq service."""
        self._mq_service = mq.LocalRabbitMQ(name=self.name, network=self.network)
        self._mq_service.start()
        if 'mq' in self.follow:
            self._log_streamer.stream(self._mq_service.service)

    def _check_services_healthy(self):
        """Check if the rabbitMQ service is running and healthy."""
        if self._mq_service is None or self._mq_service.is_healthy is False:
            raise UnhealthyService('MQ service is unhealthy.')

    def _check_agents_healthy(self, agent_group_definition: definitions.AgentGroupDefinition):
        """Checks if an agent is healthy."""
        return self._are_agents_ready(agent_group_definition.agents)

    def _start_agents(self, agent_group_definition: definitions.AgentGroupDefinition):
        """Starts all the agents as list in the agent run definition."""
        for agent in agent_group_definition.agents:
            self._start_agent(agent, extra_configs=[])

    def _start_default_agents(self):
        self._start_persist_vulnz_agent()
        self._start_tracker_agent()

    def _start_agent(self, agent: definitions.AgentSettings,
                     extra_configs: Optional[List[docker.types.ConfigReference]] = None) -> None:
        """Start agent based on provided definition.

        Args:
            agent: An agent definition containing all the settings of how agent should run and what arguments to pass.
        """
        logger.info('starting agent %s with %s', agent.key, agent.args)

        if _has_container_image(agent) is False:
            raise AgentNotInstalled(agent.key)

        runtime_agent = agent_runtime.AgentRuntime(agent, self.name, self._docker_client, self._mq_service)
        agent_service = runtime_agent.create_agent_service(self.network, extra_configs)
        if agent.key in self.follow:
            self._log_streamer.stream(agent_service)

        if agent.replicas > 1:
            # Ensure the agent service had to
            # TODO(alaeddine): Check if sleep if really needed and if it is, implement a parallel way to start agents
            #  and scale them.
            # time.sleep(10)
            self._scale_service(agent_service, agent.replicas)

    @tenacity.retry(stop=tenacity.stop_after_attempt(20),
                    wait=tenacity.wait_exponential(multiplier=1, max=12),
                    # return last value and don't raise RetryError exception.
                    retry_error_callback=lambda lv: lv.outcome.result(),
                    retry=tenacity.retry_if_result(lambda v: v is False))
    def _is_service_healthy(self, service: docker_models_services.Service, replicas=None) -> bool:
        """Checks if a docker service is healthy by checking all tasks status."""
        logger.debug('checking Spec service %s', service.name)
        try:
            if not replicas:
                replicas = service.attrs['Spec']['Mode']['Replicated']['Replicas']
            return replicas == len([task for task in service.tasks() if task['Status']['State'] == 'running'])
        except docker.errors.NotFound:
            return False

    def _list_agent_services(self):
        """List the services of type agents. All agent service must start with agent_."""
        services = self._docker_client.services.list(filters={'label': f'ostorlab.universe={self.name}'})
        for service in services:
            if service.name.startswith('agent_'):
                yield service

    def _start_tracker_agent(self):
        """Start the tracker agent to handle the scan lifecycle."""
        tracker_agent_settings = definitions.AgentSettings(key=TRACKER_AGENT_DEFAULT)
        self._start_agent(agent=tracker_agent_settings, extra_configs=[])

    def _start_persist_vulnz_agent(self):
        """Start the local persistence agent to dump vulnerabilities in the local config."""
        persist_vulnz_agent_settings = definitions.AgentSettings(
            key=LOCAL_PERSIST_VULNZ_AGENT_DEFAULT,
            mounts=[])
        self._start_agent(agent=persist_vulnz_agent_settings, extra_configs=[])

    def _inject_asset(self, asset: base_asset.Asset):
        """Injects the scan target assets."""
        asset_config = self._docker_client.configs.create(name='asset', labels={'ostorlab.universe': self.name},
                                                          data=asset.to_proto())
        asset_config_reference = docker.types.ConfigReference(config_id=asset_config.id,
                                                              config_name='asset',
                                                              filename='/tmp/asset.binproto')
        selector_config = self._docker_client.configs.create(name='asset_selector',
                                                             labels={'ostorlab.universe': self.name},
                                                             data=asset.selector)
        selector_config_reference = docker.types.ConfigReference(config_id=selector_config.id,
                                                                 config_name='asset_selector',
                                                                 filename='/tmp/asset_selector.txt')
        inject_asset_agent_settings = definitions.AgentSettings(key=ASSET_INJECTION_AGENT_DEFAULT,
                                                                restart_policy='none')
        self._start_agent(agent=inject_asset_agent_settings,
                          extra_configs=[asset_config_reference, selector_config_reference])

    def _scale_service(self, service: docker_models_services.Service, replicas: int) -> None:
        """Calling scale directly on the service causes an API error. This is a workaround that simulates refreshing
         the service object, then calling the scale API."""
        for s in self._docker_client.services.list():
            if s.name == service.name:
                s.scale(replicas)

    def list(self, page: int = 1, number_elements: int = 10) -> List[runtime.Scan]:
        """Lists scans managed by runtime.

        Args:
            page: Page number for list pagination (default 1).
            number_elements: count of elements to show in the listed page (default 10).

        Returns:
            List of scan objects.
        """
        if page is not None:
            console.warning('Local runtime ignores scan list pagination')

        scans = {}
        database = models.Database()
        database.create_db_tables()
        session = database.session
        for s in session.query(models.Scan):
            scans[s.id] = runtime.Scan(
                id=s.id,
                asset=s.asset,
                created_time=s.created_time,
                progress=s.progress.value,
            )

        universe_ids = set()
        client = docker.from_env()
        services = client.services.list()

        for s in services:
            try:
                service_labels = s.attrs['Spec']['Labels']
                ostorlab_universe_id = service_labels.get('ostorlab.universe')
                if 'ostorlab.universe' in service_labels.keys() and ostorlab_universe_id not in universe_ids:
                    universe_ids.add(ostorlab_universe_id)
                    if ostorlab_universe_id.isnumeric() and int(ostorlab_universe_id) not in scans:
                        console.warning(f'Scan {ostorlab_universe_id} has not traced in DB.')
            except KeyError:
                logger.warning('The label ostorlab.universe do not exist.')

        return list(scans.values())

    @tenacity.retry(stop=tenacity.stop_after_attempt(20),
                    wait=tenacity.wait_exponential(multiplier=1, max=20),
                    # return last value and don't raise RetryError exception.
                    retry_error_callback=lambda lv: lv.outcome.result(),
                    retry=tenacity.retry_if_result(lambda v: v is False))
    def _are_agents_ready(self, agents: List[definitions.AgentSettings], fail_fast=True) -> bool:
        """Checks that all agents are ready and healthy while taking into account the run type of agent
         (once vs long-running)."""
        logger.info('listing services ...')
        agent_services = list(self._list_agent_services())
        if len(agent_services) < len(agents):
            logger.error('found %d, expecting %d', len(agent_services), len(agents))
            return False
        else:
            logger.info('found correct count of services')

        for service in agent_services:
            logger.info('checking %s ...', service.name)
            if not _is_service_type_run(service):
                if self._is_service_healthy(service):
                    logger.info('agent service %s is healthy', service.name)
                else:
                    logger.error('agent service %s is not healthy', service.name)
                    if fail_fast:
                        return False
        return True

    def install(self) -> None:
        """Installs the default agents.

        Returns:
            None
        """
        for agent_key in DEFAULT_AGENTS:
            install_agent.install(agent_key=agent_key)
<|MERGE_RESOLUTION|>--- conflicted
+++ resolved
@@ -191,30 +191,26 @@
             console.info('Starting agents')
             self._start_agents(agent_group_definition)
             console.info('Checking agents are healthy')
-<<<<<<< HEAD
             is_healthy = self._check_agents_healthy(agent_group_definition)
             if is_healthy is True:
-                console.info('Injecting asset')
-                self._inject_asset(asset)
-                console.info('Updating scan status')
-                self._update_scan_progress('IN_PROGRESS')
-                console.success('Scan created successfully')
+                console.info('Starting default agents')
+                self._start_default_agents()
+                console.info('Checking default agents are healthy')
+                is_healthy = self._check_agents_healthy(agent_group_definition)
+                if is_healthy is True:
+                    console.info('Injecting asset')
+                    self._inject_asset(asset)
+                    console.info('Updating scan status')
+                    self._update_scan_progress('IN_PROGRESS')
+                    console.success('Scan created successfully')
+                else:
+                    console.error('Default agents not starting')
+                    self.stop(self._scan_db.id)
+                    self._update_scan_progress('ERROR')
             else:
                 console.error('Agent not starting')
                 self.stop(self._scan_db.id)
                 self._update_scan_progress('ERROR')
-=======
-            self._check_agents_healthy(agent_group_definition)
-            console.info('Starting default agents')
-            self._start_default_agents()
-            console.info('Checking default agents are healthy')
-            self._check_agents_healthy(agent_group_definition)
-            console.info('Injecting asset')
-            self._inject_asset(asset)
-            console.info('Updating scan status')
-            self._update_scan_status()
-            console.success('Scan created successfully')
->>>>>>> 5c56ba68
         except AgentNotInstalled as e:
             console.error(f'Agent {e} not installed')
 
