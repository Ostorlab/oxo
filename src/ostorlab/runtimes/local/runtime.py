"""Local runtime runs agents locally.

The local runtime requires Docker Swarm to run robust long-running services with a set of configured services, like
a local RabbitMQ.
"""
import logging
import socket
from typing import List
from typing import Optional

import docker
import requests
import tenacity
from docker.models import services as docker_models_services

from ostorlab import exceptions
from ostorlab.assets import asset as base_asset
from ostorlab.cli import console as cli_console
from ostorlab.cli import docker_requirements_checker
from ostorlab.cli import install_agent
from ostorlab.runtimes import definitions
from ostorlab.runtimes import runtime
from ostorlab.runtimes.local.models import models
from ostorlab.runtimes.local.services import mq
from ostorlab.runtimes.local import agent_runtime

from ostorlab.runtimes.local import log_streamer

NETWORK_PREFIX = 'ostorlab_local_network'
HEALTHCHECK_HOST = '0.0.0.0'
HEALTHCHECK_PORT = 5000
SECOND = 1000000000
HEALTHCHECK_RETRIES = 5
HEALTHCHECK_TIMEOUT = 1 * SECOND
HEALTHCHECK_START_PERIOD = 2 * SECOND
HEALTHCHECK_INTERVAL = int(SECOND / 2)

logger = logging.getLogger(__name__)
console = cli_console.Console()

ASSET_INJECTION_AGENT_DEFAULT = 'agent/ostorlab/inject_asset'
TRACKER_AGENT_DEFAULT = 'agent/ostorlab/tracker'
LOCAL_PERSIST_VULNZ_AGENT_DEFAULT = 'agent/ostorlab/local_persist_vulnz'

DEFAULT_AGENTS = [
    ASSET_INJECTION_AGENT_DEFAULT,
    TRACKER_AGENT_DEFAULT,
    LOCAL_PERSIST_VULNZ_AGENT_DEFAULT
]


class UnhealthyService(exceptions.OstorlabError):
    """A service by the runtime is considered unhealthy."""


class DockerNotInstalledError(exceptions.OstorlabError):
    """Docker is not installed."""


class DockerPermissionsDeniedError(exceptions.OstorlabError):
    """User does not have permissions to run docker."""

class AgentNotInstalled(exceptions.OstorlabError):
    """Agent image not installed."""


def _has_container_image(agent: definitions.AgentSettings):
    """Check if container image is available"""
    return agent.container_image is not None


def _is_agent_status_ok(ip: str) -> bool:
    """Agent are expected to expose a healthcheck service on port 5000 that returns status code 200 and `OK` response.

    Args:
        ip: The agent IP address.

    Returns:
        True if the agent is healthy, false otherwise.
    """
    status_ok = False
    try:
        status_ok = requests.get(f'http://{ip}:5000/status').text == 'OK'
    except requests.exceptions.ConnectionError:
        logger.error('unable to connect to %s', ip)
    return status_ok


def _get_task_ips(service: docker_models_services.Service) -> List[str]:
    """Returns list of IP addresses assigned to the tasks of a docker service.

    Args:
        service: docker service.

    Returns:
        List of IP addresses.
    """
    # current implementation supports only one task per service.
    logger.info('getting ips for task %s', service.name)
    try:
        ips = socket.gethostbyname_ex(f'tasks.{service.name}')
        logger.info('found ips %s for task %s', ips, service.name)
        return ips[2]
    except socket.gaierror:
        return []


def _is_service_type_run(service: docker_models_services.Service) -> bool:
    """Checks if the service should run once or should be continuously running.

    Args:
        service: Docker service.

    Returns:
        Bool indicating if the service is run-once or long-running.
    """
    return service.attrs['Spec']['TaskTemplate']['RestartPolicy']['Condition'] == 'none'


class LocalRuntime(runtime.Runtime):
    """Local runtime runes agents locally using Docker Swarm.
    Local runtime starts a Vanilla RabbitMQ service, starts all the agents listed in the `AgentRunDefinition`, checks
    their status and then inject the target asset.
    """

    def __init__(self) -> None:
        super().__init__()
        self._mq_service: Optional[mq.LocalRabbitMQ] = None
        self._log_streamer = log_streamer.LogStream()

        if not docker_requirements_checker.is_docker_installed():
            raise DockerNotInstalledError('Docker is not installed.')
        elif not docker_requirements_checker.is_user_permitted():
            raise DockerPermissionsDeniedError('User does not have permissions to run docker.')
        else:
            if not docker_requirements_checker.is_swarm_initialized():
                docker_requirements_checker.init_swarm()
            self._docker_client = docker.from_env()

        self._scan_db: Optional[models.Scan] = None

    @property
    def name(self) -> str:
        """Local runtime instance name."""
        if self._scan_db is not None:
            return str(self._scan_db.id)
        else:
            raise ValueError('Scan not created yet')

    @property
    def network(self) -> str:
        return f'{NETWORK_PREFIX}_{self.name}'

    def can_run(self, agent_group_definition: definitions.AgentGroupDefinition) -> bool:
        """Checks if the runtime can run the provided agent run definition.

        Args:
            agent_group_definition: Agent and Agent group definition.

        Returns:
            Always true for the moment as the local runtime doesn't have restrictions on what it can run.
        """
        del agent_group_definition
        return True

    def scan(self, title: str, agent_group_definition: definitions.AgentGroupDefinition,
             asset: base_asset.Asset) -> None:
        """Start scan on asset using the provided agent run definition.

        The scan takes care of starting all the scan required services, ensuring they are healthy, starting all the
         agents, ensuring they are healthy and then injects the target asset.

        Args:
            title: Scan title
            agent_group_definition: Agent run definition defines the set of agents and how agents are configured.
            asset: the target asset to scan.

        Returns:
            None
        """
        try:
            console.info('Creating scan entry')
            self._scan_db = self._create_scan_db(asset=str(asset), title=title)
            console.info('Creating network')
            self._create_network()
            console.info('Starting services')
            self._start_services()
            console.info('Checking services are healthy')
            self._check_services_healthy()
            console.info('Starting agents')
            self._start_agents(agent_group_definition)
            console.info('Checking agents are healthy')
            self._check_agents_healthy(agent_group_definition)
            console.info('Injecting asset')
            self._inject_asset(asset)
            console.info('Updating scan status')
            self._update_scan_status()
            console.success('Scan created successfully')
        except AgentNotInstalled as e:
            console.error(f'Agent {e} not installed')

    def stop(self, scan_id: str) -> None:
        """Remove a service (scan) belonging to universe with scan_id(Universe Id).

        Args:
            scan_id: The id of the scan to stop.
        """

        stopped_services = []
        stopped_network = []
        stopped_configs = []
        client = docker.from_env()
        services = client.services.list()
        for service in services:
            service_labels = service.attrs['Spec']['Labels']
            logger.debug('comparing %s and %s', service_labels.get('ostorlab.universe'), scan_id)
            if service_labels.get('ostorlab.universe') == scan_id:
                stopped_services.append(service)
                service.remove()

        networks = client.networks.list()
        for network in networks:
            network_labels = network.attrs['Labels']
            if network_labels is not None and network_labels.get('ostorlab.universe') == scan_id:
                logger.debug('removing network %s', network_labels)
                stopped_network.append(network)
                network.remove()

        configs = client.configs.list()
        for config in configs:
            config_labels = config.attrs['Spec']['Labels']
            if config_labels.get('ostorlab.universe') == scan_id:
                logger.debug('removing config %s', config_labels)
                stopped_configs.append(config)
                config.remove()

        if stopped_services or stopped_network or stopped_configs:
            console.success('All scan components stopped.')

        database = models.Database()
        session = database.session
        scan = session.query(models.Scan).get(int(scan_id))
        scan.progress = 'STOPPED'
        session.commit()
        console.success('Scan stopped successfully.')

    def _create_scan_db(self, title: str, asset: str):
        """Persist the scan in the database"""
        models.Database().create_db_tables()
        return models.Scan.create(title=title, asset=asset)

    def _update_scan_status(self):
        """Update scan status to in progress"""
        database = models.Database()
        session = database.session
        scan = session.query(models.Scan).get(self._scan_db.id)
        scan.progress = 'IN_PROGRESS'
        session.commit()

    def _create_network(self):
        """Creates a docker swarm network where all services and agents can communicates."""
        if any(network.name == self.network for network in self._docker_client.networks.list()):
            logger.warning('network already exists.')
        else:
            logger.info('creating private network %s', self.network)
            return self._docker_client.networks.create(
                name=self.network,
                driver='overlay',
                attachable=True,
                labels={'ostorlab.universe': self.name},
                check_duplicate=True
            )

    def _start_services(self):
        """Start all the local runtime services."""
        self._start_mq_service()

    def _start_mq_service(self):
        """Start a local rabbitmq service."""
        self._mq_service = mq.LocalRabbitMQ(name=self.name, network=self.network)
        self._mq_service.start()
        # self._log_streamer.stream(self._mq_service.service)

    def _check_services_healthy(self):
        """Check if the rabbitMQ service is running and healthy."""
        if self._mq_service is None or self._mq_service.is_healthy is False:
            raise UnhealthyService('MQ service is unhealthy.')

    def _check_agents_healthy(self, agent_group_definition: definitions.AgentGroupDefinition):
        """Checks if an agent is healthy."""
        return self._are_agents_ready(agent_group_definition.agents)

    def _start_agents(self, agent_group_definition: definitions.AgentGroupDefinition):
        """Starts all the agents as list in the agent run definition."""
        for agent in agent_group_definition.agents:
            self._start_agent(agent, extra_configs=[])
        self._start_persist_vulnz_agent()
        self._start_tracker_agent()

    def _start_agent(self, agent: definitions.AgentSettings,
                     extra_configs: Optional[List[docker.types.ConfigReference]] = None) -> None:
        """Start agent based on provided definition.

        Args:
            agent: An agent definition containing all the settings of how agent should run and what arguments to pass.
        """
        logger.info('starting agent %s with %s', agent.key, agent.args)

        if _has_container_image(agent) is False:
            raise AgentNotInstalled(agent.key)

        runtime_agent = agent_runtime.AgentRuntime(agent, self.name, self._docker_client, self._mq_service)
<<<<<<< HEAD
        agent_service = runtime_agent.create_agent_service(self._network, extra_configs)
        self._log_streamer.stream(agent_service)
=======
        agent_service = runtime_agent.create_agent_service(self.network, extra_configs)
>>>>>>> 7766cdd7

        if agent.replicas > 1:
            # Ensure the agent service had to
            # TODO(alaeddine): Check if sleep if really needed and if it is, implement a parallel way to start agents
            #  and scale them.
            # time.sleep(10)
            self._scale_service(agent_service, agent.replicas)

    @tenacity.retry(stop=tenacity.stop_after_attempt(20),
                    wait=tenacity.wait_exponential(multiplier=1, max=12),
                    # return last value and don't raise RetryError exception.
                    retry_error_callback=lambda lv: lv.outcome.result(),
                    retry=tenacity.retry_if_result(lambda v: v is False))
    def _is_service_healthy(self, service: docker_models_services.Service, replicas=None) -> bool:
        """Checks if a docker service is healthy by checking all tasks status."""
        logger.debug('checking Spec service %s', service.name)
        if not replicas:
            replicas = service.attrs['Spec']['Mode']['Replicated']['Replicas']
        return replicas == len([task for task in service.tasks() if task['Status']['State'] == 'running'])

    def _list_agent_services(self):
        """List the services of type agents. All agent service must start with agent_."""
        services = self._docker_client.services.list(filters={'label': f'ostorlab.universe={self.name}'})
        for service in services:
            if service.name.startswith('agent_'):
                yield service

    def _start_tracker_agent(self):
        """Start the tracker agent to handle the scan lifecycle."""
        tracker_agent_settings = definitions.AgentSettings(key=TRACKER_AGENT_DEFAULT)
        self._start_agent(agent=tracker_agent_settings, extra_configs=[])

    def _start_persist_vulnz_agent(self):
        """Start the local persistence agent to dump vulnerabilities in the local config."""
        persist_vulnz_agent_settings = definitions.AgentSettings(
            key=LOCAL_PERSIST_VULNZ_AGENT_DEFAULT,
            mounts=[])
        self._start_agent(agent=persist_vulnz_agent_settings, extra_configs=[])

    def _inject_asset(self, asset: base_asset.Asset):
        """Injects the scan target assets."""
        asset_config = self._docker_client.configs.create(name='asset', labels={'ostorlab.universe': self.name},
                                                          data=asset.to_proto())
        asset_config_reference = docker.types.ConfigReference(config_id=asset_config.id,
                                                              config_name='asset',
                                                              filename='/tmp/asset.binproto')
        selector_config = self._docker_client.configs.create(name='asset_selector',
                                                             labels={'ostorlab.universe': self.name},
                                                             data=asset.selector)
        selector_config_reference = docker.types.ConfigReference(config_id=selector_config.id,
                                                                 config_name='asset_selector',
                                                                 filename='/tmp/asset_selector.txt')
        inject_asset_agent_settings = definitions.AgentSettings(key=ASSET_INJECTION_AGENT_DEFAULT,
                                                                restart_policy='none')
        self._start_agent(agent=inject_asset_agent_settings,
                          extra_configs=[asset_config_reference, selector_config_reference])

    def _scale_service(self, service: docker_models_services.Service, replicas: int) -> None:
        """Calling scale directly on the service causes an API error. This is a workaround that simulates refreshing
         the service object, then calling the scale API."""
        for s in self._docker_client.services.list():
            if s.name == service.name:
                s.scale(replicas)

    def list(self, page: int = 1, number_elements: int = 10) -> List[runtime.Scan]:
        """Lists scans managed by runtime.

        Args:
            page: Page number for list pagination (default 1).
            number_elements: count of elements to show in the listed page (default 10).

        Returns:
            List of scan objects.
        """
        if page is not None:
            console.warning('Local runtime ignores scan list pagination')

        scans = {}
        database = models.Database()
        database.create_db_tables()
        session = database.session
        for s in session.query(models.Scan):
            scans[s.id] = runtime.Scan(
                id=s.id,
                asset=s.asset,
                created_time=s.created_time,
                progress=s.progress.value,
            )

        universe_ids = set()
        client = docker.from_env()
        services = client.services.list()

        for s in services:
            try:
                service_labels = s.attrs['Spec']['Labels']
                ostorlab_universe_id = service_labels.get('ostorlab.universe')
                if 'ostorlab.universe' in service_labels.keys() and ostorlab_universe_id not in universe_ids:
                    universe_ids.add(ostorlab_universe_id)
                    if ostorlab_universe_id.isnumeric() and int(ostorlab_universe_id) not in scans:
                        console.warning(f'Scan {ostorlab_universe_id} has not traced in DB.')
            except KeyError:
                logger.warning('The label ostorlab.universe do not exist.')

        return list(scans.values())

    @tenacity.retry(stop=tenacity.stop_after_attempt(20),
                    wait=tenacity.wait_exponential(multiplier=1, max=20),
                    # return last value and don't raise RetryError exception.
                    retry_error_callback=lambda lv: lv.result(),
                    retry=tenacity.retry_if_result(lambda v: v is False))
    def _are_agents_ready(self, agents: List[definitions.AgentSettings], fail_fast=True) -> bool:
        """Checks that all agents are ready and healthy while taking into account the run type of agent
         (once vs long-running)."""
        logger.info('listing services ...')
        agent_services = list(self._list_agent_services())
        if len(agent_services) < len(agents):
            logger.error('found %d, expecting %d', len(agent_services), len(agents))
            return False
        else:
            logger.info('found correct count of services')

        for service in agent_services:
            logger.info('checking %s ...', service.name)
            if not _is_service_type_run(service):
                if self._is_service_healthy(service):
                    logger.info('agent service %s is healthy', service.name)
                else:
                    logger.error('agent service %s is not healthy', service.name)
                    if fail_fast:
                        return False
        return True

    def install(self) -> None:
        """Installs the default agents.

        Returns:
            None
        """
        for agent_key in DEFAULT_AGENTS:
            install_agent.install(agent_key=agent_key)
<|MERGE_RESOLUTION|>--- conflicted
+++ resolved
@@ -310,12 +310,8 @@
             raise AgentNotInstalled(agent.key)
 
         runtime_agent = agent_runtime.AgentRuntime(agent, self.name, self._docker_client, self._mq_service)
-<<<<<<< HEAD
-        agent_service = runtime_agent.create_agent_service(self._network, extra_configs)
+        agent_service = runtime_agent.create_agent_service(self.network, extra_configs)
         self._log_streamer.stream(agent_service)
-=======
-        agent_service = runtime_agent.create_agent_service(self.network, extra_configs)
->>>>>>> 7766cdd7
 
         if agent.replicas > 1:
             # Ensure the agent service had to
