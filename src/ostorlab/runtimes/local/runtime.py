--- conflicted
+++ resolved
@@ -166,24 +166,14 @@
         for agent in agent_group_definition.agents:
             self._start_agent(agent)
 
-<<<<<<< HEAD
-    def _start_agent(self, agent: definitions.AgentInstanceSettings) -> None:
-=======
     def _start_agent(self, agent: definitions.AgentSettings,
                      extra_configs: Optional[List[docker.types.ConfigReference]] = None) -> None:
->>>>>>> 39c3e918
         """Start agent based on provided definition.
 
         Args:
             agent: An agent definition containing all the settings of how agent should run and what arguments to pass.
         """
-<<<<<<< HEAD
-        logger.info('starting agent %s: %s', agent.key, agent.args)
-        # TODO(alaeddine): This should change once it is clear how to trigger the agent main class.
-        agent_cmd = f'runagent.exe --agent {agent.key} {" ".join(agent.args)}'
-=======
         logger.info('starting agent %s with %s', agent.key, agent.args)
->>>>>>> 39c3e918
         # Port published with ingress mode can't be used with dnsrr mode
         if agent.open_ports:
             endpoint_spec = docker_types_services.EndpointSpec(
@@ -199,9 +189,9 @@
         agent_instance_settings_proto = agent.to_raw_proto()
         docker_config = self._docker_client.configs.create(name=f'agent_{agent.key}_{self._name}',
                                                            data=agent_instance_settings_proto)
-        config_reference = docker.types.ConfigReference(config_id=docker_config.id,
+        extra_configs.add(docker.types.ConfigReference(config_id=docker_config.id,
                                                         config_name=f'agent_{agent.key}_{self._name}',
-                                                        filename='/tmp/settings.binproto')
+                                                        filename='/tmp/settings.binproto'))
 
         agent_service = self._docker_client.services.create(
             image=agent.container_image,
@@ -209,16 +199,11 @@
             env=[
                 f'UNIVERSE={self._name}',
             ],
-<<<<<<< HEAD
-            name=f'agent_{agent.key}_{self._name}',
-=======
             name=f'{agent.container_image}_{self._name}',
->>>>>>> 39c3e918
             restart_policy=docker_types_services.RestartPolicy(condition=agent.restart_policy),
             mounts=agent.mounts,
             configs=extra_configs,
             labels={'ostorlab.universe': self._name},
-            configs=[config_reference],
             constraints=agent.constraints,
             endpoint_spec=endpoint_spec,
             resources=docker_types_services.Resources(mem_limit=agent.mem_limit))
@@ -250,11 +235,7 @@
                     # return last value and don't raise RetryError exception.
                     retry_error_callback=lambda lv: lv.result(),
                     retry=tenacity.retry_if_result(lambda v: v is False))
-<<<<<<< HEAD
-    def _are_agents_ready(self, agents: List[definitions.AgentInstanceSettings], fail_fast=True) -> bool:
-=======
     def _are_agents_ready(self, agents: List[definitions.AgentSettings], fail_fast=True) -> bool:
->>>>>>> 39c3e918
         """Checks that all agents are ready and healthy while taking into account the run type of agent
          (once vs long-running)."""
         all_agents_healthy = True
