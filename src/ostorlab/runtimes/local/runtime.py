--- conflicted
+++ resolved
@@ -59,7 +59,6 @@
 class DockerPermissionsDeniedError(exceptions.OstorlabError):
     """User does not have permissions to run docker."""
 
-<<<<<<< HEAD
 class AgentNotInstalled(exceptions.OstorlabError):
     """Agent image not installed."""
 
@@ -68,8 +67,6 @@
     """Check if container image is available"""
     return agent.container_image is not None
 
-=======
->>>>>>> 21e4937f
 
 def _is_agent_status_ok(ip: str) -> bool:
     """Agent are expected to expose a healthcheck service on port 5000 that returns status code 200 and `OK` response.
