--- conflicted
+++ resolved
@@ -1,9 +1,6 @@
 """RabbitMQ service in charge of routing Agent messages."""
-<<<<<<< HEAD
-=======
 
 import hashlib
->>>>>>> 3fa21adf
 import binascii
 import hashlib
 import logging
