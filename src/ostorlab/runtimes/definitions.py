--- conflicted
+++ resolved
@@ -12,15 +12,9 @@
 class AgentSettings:
     """Agent instance lists the settings of running instance of an agent."""
     key: str
-<<<<<<< HEAD
-    bus_url: str
-    bus_exchange_topic: str
-    args: List[Arg] = dataclasses.field(default_factory=list)
-=======
     bus_url: Optional[str] = None
     bus_exchange_topic: Optional[str] = None
     args: List[defintions.Arg] = dataclasses.field(default_factory=list)
->>>>>>> 39c3e918
     constraints: List[str] = dataclasses.field(default_factory=list)
     mounts: Optional[List[str]] = dataclasses.field(default_factory=list)
     restart_policy: str = 'any'
