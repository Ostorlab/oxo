--- conflicted
+++ resolved
@@ -2,11 +2,7 @@
 import abc
 import dataclasses
 
-<<<<<<< HEAD
-from typing import List
-=======
 from typing import List, Optional
->>>>>>> ddf1d200
 from ostorlab.assets import asset as base_asset
 from ostorlab.runtimes import definitions
 
@@ -16,15 +12,6 @@
     """Scan object."""
     # TODO(alaeddine): temporary object definition that needs to be refined.
     id: str
-<<<<<<< HEAD
-    application: str
-    version: str
-    platform: str
-    plan: str
-    created_time: str
-    progress: str
-    risk: str
-=======
     application: Optional[str]
     version: Optional[str]
     platform: Optional[str]
@@ -32,7 +19,6 @@
     created_time: str
     progress: Optional[str]
     risk: Optional[str]
->>>>>>> ddf1d200
 
 
 class Runtime(abc.ABC):
@@ -64,7 +50,6 @@
         raise NotImplementedError()
 
     @abc.abstractmethod
-<<<<<<< HEAD
     def stop(self, scan_id: str) -> None:
         """Stops a scan with the given id.
 
@@ -75,8 +60,6 @@
             None
         """
         raise NotImplementedError()
-=======
->>>>>>> ddf1d200
     def list(self, page: int = 1, number_elements: int = 10) -> List[Scan]:
         """Lists scans managed by runtime.
 
