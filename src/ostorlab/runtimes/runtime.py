--- conflicted
+++ resolved
@@ -1,11 +1,6 @@
-<<<<<<< HEAD
-"""Ostorlab runtime module."""
-=======
 """Runtime are in charge of running scan as defines by a set of agents, agent group and a target asset."""
->>>>>>> 10a779a2
 import abc
 import dataclasses
-import io
 from typing import List, Iterable, Optional, Dict
 
 from ostorlab.assets import Asset
@@ -84,7 +79,7 @@
     @abc.abstractmethod
     def can_run(self, agent_run_definition: AgentRunDefinition) -> bool:
         """Checks if the runtime is capable of running the provided agent run definition.
-        
+
         Args:
             agent_run_definition: The agent run definition from a set of agents and agent groups.
 
