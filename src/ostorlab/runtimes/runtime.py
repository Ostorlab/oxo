"""Runtime are in charge of running scan as defines by a set of agents, agent group and a target asset."""
import abc
import dataclasses
<<<<<<< HEAD
from typing import List, Iterable, Optional, Dict, TextIO

import ruamel.yaml

=======
from typing import List, Optional, Dict, Any
import io
>>>>>>> fa039a38
from ostorlab import assets
from ostorlab.agent.schema import validator
from ostorlab.utils import schemas


@dataclasses.dataclass
class AgentDefinition:
    """Data class holding attributes of an agent."""
    name: str
<<<<<<< HEAD
    path: str = None
    container_image: str = None
    args: Iterable = ()
=======
    in_selectors: List[str] = dataclasses.field(default_factory=list)
    out_selectors: List[str] = dataclasses.field(default_factory=list)
    args: List[Any] = dataclasses.field(default_factory=list)
>>>>>>> fa039a38
    constraints: List[str] = None
    mounts: Optional[List[str]] = None
    restart_policy: str = 'any'
    mem_limit: int = None
    open_ports: Optional[Dict[int, int]] = None
<<<<<<< HEAD
    replicas: int = 1
    pull_image: bool = False
    bus_username: str = 'username'
    bus_password: str = 'password'


    @classmethod
    def from_agent_key(cls, agent_key):
        """Construct AgentDefinition from agent_key.
=======
>>>>>>> fa039a38


@dataclasses.dataclass
class AgentInstanceSettings:
    """Agent instance lists the settings of running instance of an agent."""
    bus_url: str
    bus_exchange_topic: str
    args: List[Any] = dataclasses.field(default_factory=list)
    constraints: List[str] = None
    mounts: Optional[List[str]] = None
    restart_policy: str = 'any'
    mem_limit: int = None
    open_ports: Optional[Dict[int, int]] = None
    replicas: int = 1
    healthcheck_host: str = '0.0.0.0'
    healthcheck_port: int = 5000


@dataclasses.dataclass
class AgentGroupDefinition:
    """Data class holding the attributes of an agent."""
    agents: List[AgentInstanceSettings]


    @classmethod
    def from_file(cls, group: TextIO):
        """Construct AgentGroupDefinition from yaml file.

        Args:
            group : agent group .yaml file.
        """
<<<<<<< HEAD
        with open(schemas.AGENT_GROUP_SPEC_PATH, 'r') as agentgrp_spec:
            validator_object = validator.Validator(agentgrp_spec)
        yaml_parser = ruamel.yaml.YAML(typ='safe')
        agentgroup_def = yaml_parser.load(group)

        try:
            validator_object.validate(group)
        except validator.ValidationError:
            raise validator.ValidationError

        agents_definitions = []
        for agent in agentgroup_def['agents']:
            agent_def = AgentDefinition(agent['name'])
            for k, v in agent.items():
                setattr(agent_def, k, v)
            agents_definitions.append(agent_def)
        
        return cls(agents_definitions)
=======
        del group
        agents = []
        return cls(agents)
>>>>>>> fa039a38


@dataclasses.dataclass
class AgentRunDefinition:
    """Data class defining scan run agent composition and configuration."""
    agents: List[AgentInstanceSettings]
    agent_groups: List[AgentGroupDefinition]

    @property
    def applied_agents(self) -> List[AgentInstanceSettings]:
        """The list of applicable agents. The list is composed of both defined agent and agent groups.

        Returns:
            List of agents used in the current run definition.
        """
        agents = []
        agents.extend(self.agents)
        for group in self.agent_groups:
            agents.extend(group.agents)
        return agents


class Runtime(abc.ABC):
    """Runtime is in charge of preparing the environment to trigger a scan."""

    @abc.abstractmethod
    def can_run(self, agent_run_definition: AgentRunDefinition) -> bool:
        """Checks if the runtime is capable of running the provided agent run definition.

        Args:
            agent_run_definition: The agent run definition from a set of agents and agent groups.

        Returns:
            True if can run, false otherwise.
        """
        raise NotImplementedError()

    @abc.abstractmethod
    def scan(self, agent_run_definition: AgentRunDefinition, asset: assets.Asset) -> None:
        """Triggers a scan using the provided agent run definition and asset target.

        Args:
            agent_run_definition: The agent run definition from a set of agents and agent groups.
            asset: The scan target asset.

        Returns:
            None
        """
        raise NotImplementedError()<|MERGE_RESOLUTION|>--- conflicted
+++ resolved
@@ -1,15 +1,10 @@
 """Runtime are in charge of running scan as defines by a set of agents, agent group and a target asset."""
 import abc
 import dataclasses
-<<<<<<< HEAD
-from typing import List, Iterable, Optional, Dict, TextIO
+from typing import List, Iterable, Optional, Dict, Any,TextIO
 
 import ruamel.yaml
 
-=======
-from typing import List, Optional, Dict, Any
-import io
->>>>>>> fa039a38
 from ostorlab import assets
 from ostorlab.agent.schema import validator
 from ostorlab.utils import schemas
@@ -19,32 +14,14 @@
 class AgentDefinition:
     """Data class holding attributes of an agent."""
     name: str
-<<<<<<< HEAD
     path: str = None
     container_image: str = None
     args: Iterable = ()
-=======
-    in_selectors: List[str] = dataclasses.field(default_factory=list)
-    out_selectors: List[str] = dataclasses.field(default_factory=list)
-    args: List[Any] = dataclasses.field(default_factory=list)
->>>>>>> fa039a38
     constraints: List[str] = None
     mounts: Optional[List[str]] = None
     restart_policy: str = 'any'
     mem_limit: int = None
     open_ports: Optional[Dict[int, int]] = None
-<<<<<<< HEAD
-    replicas: int = 1
-    pull_image: bool = False
-    bus_username: str = 'username'
-    bus_password: str = 'password'
-
-
-    @classmethod
-    def from_agent_key(cls, agent_key):
-        """Construct AgentDefinition from agent_key.
-=======
->>>>>>> fa039a38
 
 
 @dataclasses.dataclass
@@ -76,7 +53,6 @@
         Args:
             group : agent group .yaml file.
         """
-<<<<<<< HEAD
         with open(schemas.AGENT_GROUP_SPEC_PATH, 'r') as agentgrp_spec:
             validator_object = validator.Validator(agentgrp_spec)
         yaml_parser = ruamel.yaml.YAML(typ='safe')
@@ -95,11 +71,6 @@
             agents_definitions.append(agent_def)
         
         return cls(agents_definitions)
-=======
-        del group
-        agents = []
-        return cls(agents)
->>>>>>> fa039a38
 
 
 @dataclasses.dataclass
