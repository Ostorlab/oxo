--- conflicted
+++ resolved
@@ -1,93 +1,8 @@
 """Runtime are in charge of running scan as defines by a set of agents, agent group and a target asset."""
 import abc
-<<<<<<< HEAD
-import dataclasses
-from typing import List, Iterable, Optional, Dict, Any,TextIO
-
-import ruamel.yaml
-
-from ostorlab import assets
-from ostorlab.agent.schema import validator
-from ostorlab.utils import schemas
-
-
-@dataclasses.dataclass
-class AgentDefinition:
-    """Data class holding attributes of an agent."""
-    name: str
-    path: str = None
-    container_image: str = None
-    args: Iterable = ()
-    constraints: List[str] = None
-    mounts: Optional[List[str]] = None
-    restart_policy: str = 'any'
-    mem_limit: int = None
-    open_ports: Optional[Dict[int, int]] = None
-
-
-@dataclasses.dataclass
-class AgentInstanceSettings:
-    """Agent instance lists the settings of running instance of an agent."""
-    bus_url: str
-    bus_exchange_topic: str
-    args: List[Any] = dataclasses.field(default_factory=list)
-    constraints: List[str] = None
-    mounts: Optional[List[str]] = None
-    restart_policy: str = 'any'
-    mem_limit: int = None
-    open_ports: Optional[Dict[int, int]] = None
-    replicas: int = 1
-    healthcheck_host: str = '0.0.0.0'
-    healthcheck_port: int = 5000
-
-
-@dataclasses.dataclass
-class AgentGroupDefinition:
-    """Data class holding the attributes of an agent."""
-    agents: List[AgentInstanceSettings]
-
-
-    @classmethod
-    def from_file(cls, group: TextIO):
-        """Construct AgentGroupDefinition from yaml file.
-
-        Args:
-            group : agent group .yaml file.
-        """
-        with open(schemas.AGENT_GROUP_SPEC_PATH, 'r') as agentgrp_spec:
-            validator_object = validator.Validator(agentgrp_spec)
-        yaml_parser = ruamel.yaml.YAML(typ='safe')
-        agentgroup_def = yaml_parser.load(group)
-
-        try:
-            validator_object.validate(group)
-        except validator.ValidationError:
-            raise validator.ValidationError
-
-        agents_definitions = []
-        for agent in agentgroup_def['agents']:
-            agent_def = AgentDefinition(agent['name'])
-            for k, v in agent.items():
-                setattr(agent_def, k, v)
-            agents_definitions.append(agent_def)
-        
-        return cls(agents_definitions)
-
-
-@dataclasses.dataclass
-class AgentRunDefinition:
-    """Data class defining scan run agent composition and configuration."""
-    agents: List[AgentInstanceSettings]
-    agent_groups: List[AgentGroupDefinition]
-
-    @property
-    def applied_agents(self) -> List[AgentInstanceSettings]:
-        """The list of applicable agents. The list is composed of both defined agent and agent groups.
-=======
 
 from ostorlab.runtimes import definitions
 from ostorlab import assets
->>>>>>> d6041561
 
 
 
