"""Defines call back to trigger a scan after receiving a startAgentScan messages in the NATS."""
import logging
import ipaddress
from typing import List

from ostorlab.runtimes import registry
from ostorlab.runtimes import definitions
from ostorlab.runtimes import runtime
from ostorlab.cli import install_agent
from ostorlab.assets import asset
from ostorlab.assets import ipv4
from ostorlab.assets import ipv6
from ostorlab.assets import android_store
from ostorlab.assets import android_aab
from ostorlab.assets import android_apk
from ostorlab.assets import file
from ostorlab.assets import ios_ipa
from ostorlab.assets import domain_name
from ostorlab.assets import link as link_asset
from ostorlab.assets import ios_store
from ostorlab.assets import agent as agent_asset

<<<<<<< HEAD

logger = logging.getLogger(__name__)


def _install_agents(runtime_instance: runtime.Runtime, agents) -> None:
    """Trigger installation of the agents that will run the scan."""
    try:
        runtime_instance.install()
        for agent in agents:
            install_agent.install(agent.key, agent.version)
    except install_agent.AgentDetailsNotFound:
        logger.warning("agent %s not found on the store", agent.key)


def _prepare_ip_asset(ip_request) -> asset.Asset:
    ip_network = ipaddress.ip_network(ip_request.host, strict=False)
    if ip_network.version == 4:
        return ipv4.IPv4(
            host=ip_network.network_address.exploded,
            mask=ip_request.mask or str(ip_network.prefixlen),
        )
    elif ip_network.version == 6:
        return ipv6.IPv6(
            host=ip_network.network_address.exploded,
            mask=ip_request.mask or str(ip_network.prefixlen),
        )
    else:
        raise ValueError(f"Invalid Ip address {ip_request.host}")


def _asset_instances_from_request(request) -> List[asset.Asset]:
    assets = []
    asset_type = request.WhichOneof("asset")
    if asset_type in ("ip", "ip4v", "ipv6"):
        ip_request = request.ip or request.ipv4 or request.ipv6
        assets.append(_prepare_ip_asset(ip_request))

    elif asset_type == "android_store":
        assets.append(
            android_store.AndroidStore(package_name=request.android_store.package_name)
        )

    elif asset_type == "ios_store":
        assets.append(ios_store.IOSStore(bundle_id=request.ios_store.bundle_id))

    elif asset_type == "ipa":
        assets.append(
            ios_ipa.IOSIpa(
                content=request.ipa.content,
                path=request.ipa.path,
                content_url=request.ipa.content_url,
            )
        )
    elif asset_type == "apk":
        assets.append(
            android_apk.AndroidApk(
                content=request.apk.content,
                path=request.apk.path,
                content_url=request.apk.content_url,
            )
        )
    elif asset_type == "aab":
        assets.append(
            android_aab.AndroidAab(
                content=request.aab.content,
                path=request.aab.path,
                content_url=request.aab.content_url,
            )
        )
    elif asset_type == "domain":
        assets.append(domain_name.DomainName(name=request.domain_name.name))

    elif asset_type == "agent":
        assets.append(
            agent_asset.Agent(
                key=request.agent.key,
                version=request.agent.version,
                git_location=request.agent.git_location,
                docker_location=request.agent.docker_location,
                yaml_file_location=request.agent.yaml_file_location,
            )
        )

    elif asset_type == "file":
        assets.append(
            file.File(
                content=request.file.content,
                path=request.file.path,
                content_url=request.file.content_url,
            )
        )
    elif asset_type == "network":
        for ip in request.network.ips:
            ip_asset = _prepare_ip_asset(ip)
            assets.append(ip_asset)

    elif asset_type == "links":
        for link in request.links.links:
            assets.append(
                link_asset.Link(
                    url=link.url,
                    method=link.url or "GET",
                )
            )

    else:
        logger.error(
            "%s not supported from scan reference  %s ",
            asset_type,
            request.reference_scan_id,
        )

    return assets


def start_scan(subject, request):
    agent_group_definition = definitions.AgentGroupDefinition.from_bus_message(request)
    assets = _asset_instances_from_request(request)
    title = request.title
    scan_id = request.scan_id

    runtime_instance = registry.select_runtime(
        runtime_type="local", scan_id=scan_id, run_default_agents=False
    )

    if runtime_instance.can_run(agent_group_definition=agent_group_definition) is False:
        logger.error(
            "The runtime does not support the provided agent list or group definition."
        )
    _install_agents(runtime_instance, request.agents)

    runtime_instance.scan(
        agent_group_definition=agent_group_definition,
        assets=assets,
        title=title,
    )
=======
async def start_scan():
    """TODO(deadly-panda): Add the missing start scan logic."""
    pass
>>>>>>> f2d8dcbe
<|MERGE_RESOLUTION|>--- conflicted
+++ resolved
@@ -20,7 +20,6 @@
 from ostorlab.assets import ios_store
 from ostorlab.assets import agent as agent_asset
 
-<<<<<<< HEAD
 
 logger = logging.getLogger(__name__)
 
@@ -137,9 +136,9 @@
 
 
 def start_scan(subject, request):
+    del subject
     agent_group_definition = definitions.AgentGroupDefinition.from_bus_message(request)
     assets = _asset_instances_from_request(request)
-    title = request.title
     scan_id = request.scan_id
 
     runtime_instance = registry.select_runtime(
@@ -155,10 +154,5 @@
     runtime_instance.scan(
         agent_group_definition=agent_group_definition,
         assets=assets,
-        title=title,
-    )
-=======
-async def start_scan():
-    """TODO(deadly-panda): Add the missing start scan logic."""
-    pass
->>>>>>> f2d8dcbe
+        title=None,
+    )