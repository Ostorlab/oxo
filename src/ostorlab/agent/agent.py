"""Agent class.

All agents should inherit from the agent class to access the different features, like automated message
serialization, message receiving and sending, selector enrollment, agent health check, etc.

To use it, check out documentations at https://docs.ostorlab.co/.
"""
import abc
import argparse
import asyncio
import atexit
import functools
import logging
import os
import pathlib
import sys
import threading
import uuid
import json
from typing import Dict, Any, Optional, Type, List

from ostorlab import exceptions
from ostorlab.agent import definitions as agent_definitions
from ostorlab.agent.message import message as agent_message
from ostorlab.agent.mixins import agent_healthcheck_mixin
from ostorlab.agent.mixins import agent_mq_mixin
from ostorlab.agent.mixins import agent_open_telemetry_mixin as open_telemetry_mixin
from ostorlab.runtimes import definitions as runtime_definitions

AGENT_DEFINITION_PATH = "/tmp/ostorlab.yaml"

logger = logging.getLogger(__name__)


class NonListedMessageSelectorError(exceptions.OstorlabError):
    """Emit selector is not listed in the out_selector list."""


class MaximumCyclicProcessReachedError(exceptions.OstorlabError):
    """The cyclic process limit is enforced and reach set value."""


class AgentMixin(
    agent_mq_mixin.AgentMQMixin, agent_healthcheck_mixin.AgentHealthcheckMixin, abc.ABC
):
    """Agent mixin handles all the heavy lifting.

    The agent mixin start the healthcheck service, connects the MQ and start listening to the process message.
    """

    def __init__(
        self,
        agent_definition: agent_definitions.AgentDefinition,
        agent_settings: runtime_definitions.AgentSettings,
    ) -> None:
        """Inits the agent configuration from the Yaml agent definition.

        Args:
            agent_definition: Agent definition dictating the settings of the agent, like name, in_selectors ...
            agent_settings: The running instance definition dictating custom settings of the agent like bus
             URL.
        """
        self._loop = asyncio.get_event_loop()
        self._agent_definition = agent_definition
        self._agent_settings = agent_settings
        self._control_message: agent_message.Message | None = None
        self.name = agent_definition.name
        self.in_selectors = agent_definition.in_selectors
        self.out_selectors = agent_definition.out_selectors
        self.cyclic_processing_limit = agent_settings.cyclic_processing_limit
        # Arguments are defined in the agent definition, and can have a default value. The value can also be set from
        # the scan definition in the agent group. Therefore, we read both and override the value from the passed args.
        self.defined_args = agent_definition.args
        self.passed_args = agent_settings.args
        self.bus_url = agent_settings.bus_url
        self.bus_exchange_topic = agent_settings.bus_exchange_topic
        self.bus_managment_url = agent_settings.bus_management_url
        self.bus_vhost = agent_settings.bus_vhost
        agent_mq_mixin.AgentMQMixin.__init__(
            self,
            name=agent_definition.name,
            # Selectors are mapped to queue binding that listen to all
            # sub-routing keys.
            keys=[f"{s}.#" for s in self.in_selectors],
            url=self.bus_url,
            topic=self.bus_exchange_topic,
        )
        agent_healthcheck_mixin.AgentHealthcheckMixin.__init__(
            self,
            name=agent_definition.name,
            host=agent_settings.healthcheck_host,
            port=agent_settings.healthcheck_port,
        )

    @property
    def definition(self) -> agent_definitions.AgentDefinition:
        """Agent definition property."""
        return self._agent_definition

    @property
    def settings(self) -> runtime_definitions.AgentSettings:
        """Agent settings property."""
        return self._agent_settings

    @property
    def args(self) -> Dict[str, Any]:
        """Agent arguments as passed from definition and settings."""
        arguments = {}
        # First read the agent default values.
        for a in self.definition.args:
            arguments[a["name"]] = a.get("value")
        # Override the default values from settings.
        for a in self.settings.args:
            if a.type == "binary":
                arguments[a.name] = a.value
            else:
                arguments[a.name] = json.loads(a.value.decode())

        return arguments

    @property
    def universe(self) -> Optional[str]:
        """Returns the current scan universe.

        A universe is the group of agents and services in charge of running a scan. The universe is defined
        by the runtime."""
        return os.environ.get("UNIVERSE")

    def run(self) -> None:
        """Starts running the agent.

        Connects to the agent bus, start health check and start listening to new messages.
        """
        self.add_healthcheck(self.is_healthy)
        self.start_healthcheck()
        atexit.register(functools.partial(Agent.at_exit, self))
        self._loop.run_until_complete(self.mq_init())
        logger.debug("calling start method")
        # This is call in a thread to avoid blocking calls from affecting the MQ heartbeat running on the main thread.
        t = threading.Thread(target=self.start)
        t.start()
        t.join()
        logger.debug("calling start method done")
        try:
            if self.in_selectors is not None and len(self.in_selectors) > 0:
                logger.debug("starting mq run")
                self._loop.run_until_complete(self.mq_run())
                self._loop.run_forever()
        finally:
            logger.debug("closing bus and loop")
            self._loop.close()

    @abc.abstractmethod
    def is_healthy(self) -> bool:
        """Overridable agent health check method to add custom health check logic.

        Returns:
            bool to indicate if the agent is healthy of not.
        """
        raise NotImplementedError()

    def process_message(self, selector: str, message: bytes) -> None:
        """Processes raw message received from BS.

        Args:
            selector: destination selector with full path, including UUID set by default.
            message: raw bytes message.

        Returns:
            None
        """
        try:
            # Keep track of the current message used later in the emit method.
            self._control_message = agent_message.Message.from_raw(
                "v3.control", message
            )
            self._validate_message()

            raw_message = self._control_message.data["message"]

            # remove the UUID from the selector:
            selector = ".".join(selector.split(".")[:-1])
            object_message = agent_message.Message.from_raw(selector, raw_message)
            logger.debug("call to process with message=%s", raw_message)
            self.process(object_message)
        except MaximumCyclicProcessReachedError:
            # This exception is not filtered.
<<<<<<< HEAD
            raise
=======
            self.on_max_cyclic_process_reached(message)
>>>>>>> d2bfcf00
        except Exception as e:  # pylint: disable="broad-except"
            logger.exception("exception raised: %s", e)
        finally:
            self.process_cleanup()
            logger.debug("done call to process message")

    def _validate_message(self) -> None:
        """Check the message received is valid, currently only check for cyclic processing limit."""
        if (
            self.cyclic_processing_limit is not None
            and self.cyclic_processing_limit != 0
        ):
            if (
                self._control_message.data["control"]["agents"].count(self.name)
                >= self.cyclic_processing_limit
            ):
                raise MaximumCyclicProcessReachedError()

    @abc.abstractmethod
    def process_cleanup(self) -> None:
        """Overridable message cleanup method to be called once process is completed or even in the case of a failure.

        Returns:
            None
        """
        raise NotImplementedError()

    @abc.abstractmethod
    def at_exit(self) -> None:
        """Overridable at exit method to perform cleanup in the case of expected and unexpected agent termination.

        Returns:

        """
        raise NotImplementedError()

    @abc.abstractmethod
    def start(self) -> None:
        """Overridable agent start to implement one-off or long-processing non-receiving agents.

        Returns:
            None
        """
        raise NotImplementedError("Missing process method implementation.")

    @abc.abstractmethod
    def process(self, message: agent_message.Message) -> None:
        """Overridable message processing method.

        Args:
            message: message received from with selector and data.

        Returns:
            None
        """
        raise NotImplementedError("Missing process method implementation.")

    def emit(
        self, selector: str, data: Dict[str, Any], message_id: Optional[str] = None
    ) -> None:
        """Sends a message to all listening agents on the specified selector.

        Args:
            selector: target selector.
            data: message data to be serialized.
            message_id: An id that will be added to the tail of the message.
        Raises:
            NonListedMessageSelectorError: when selector is not part of listed out selectors.

        Returns:
            None
        """
        message = agent_message.Message.from_data(selector, data)
        self.emit_raw(selector, message.raw, message_id=message_id)

    @abc.abstractmethod
    def on_max_cyclic_process_reached(self, message: agent_message.Message) -> None:
        """Overridable method triggered on max cyclic process reached.

        Returns:
            None
        """
        raise NotImplementedError()

    def emit_raw(
        self, selector: str, raw: bytes, message_id: Optional[str] = None
    ) -> None:
        """Sends a message to all listening agents on the specified selector with no serialization.

        Args:
            selector: target selector.
            raw: raw message to send.
            message_id: An id that will be added to the tail of the message.
        Raises:
            NonListedMessageSelectorError: when selector is not part of listed out selectors.

        Returns:
            None
        """
        if selector not in self.out_selectors:
            logger.error("selector not present in list of out selectors")
            # CAUTION: this check is enforced on the client-side only in certain runtimes
            raise NonListedMessageSelectorError(
                f'{selector} is not in {"".join(self.out_selectors)}'
            )

        logger.debug("call to send message with %s", selector)
        # A random unique UUID is added to ensure messages could be resent. Storage master ensures that a message with
        # the same selector and message body is sent only once to the bus.
        if message_id is None:
            selector = f"{selector}.{uuid.uuid4()}"
        else:
            selector = f"{selector}.{message_id}"

        control_message = self._prepare_message(raw)
        self.mq_send_message(selector, control_message)
        logger.debug("done call to send_message")

    def _prepare_message(self, raw: bytes) -> bytes:
        if self._control_message is not None:
            agents = [*self._control_message.data["control"]["agents"], self.name]
        else:
            agents = [self.name]
        control_message = agent_message.Message.from_data(
            "v3.control", {"control": {"agents": agents}, "message": raw}
        )
        return control_message.raw

    @classmethod
    def main(cls: Type["AgentMixin"], args: Optional[List[str]] = None) -> None:
        """Prepares the agents class by reading the agent definition and runtime settings.

        By the default, the class main expects the definition file to be at `agent.yaml` and settings to be at
        `/tmp/settings.binproto`.

        The values can be overridden by passing the arguments `--definition` and `--settings`.

        The definition file defines the agents, like name, description, consumed and generated selectors. The definition
        might include information on how to run the agent, but those can be overridden by the scan runtime.

        The settings file defines how the agent is running, what services are enabled and what addresses should it
        connect to. Some of these settings are consumed by the scan runtime, others are consumed by the agent itself.

        Args:
            args: Arguments passed to the argument parser. These are added for testability.

        Returns:
            The function do not return unless an error is detected. The agent instance starts running and never returns.
        """

        # Settings the args to make the code testable without mocking.
        if not args:
            args = sys.argv[1:]

        parser = argparse.ArgumentParser()
        parser.add_argument(
            "-s",
            "--settings",
            default="/tmp/settings.binproto",
            help="Agent binary proto settings.",
        )
        parsed_args = parser.parse_args(args)
        logger.info(
            "running agent with definition %s and settings %s",
            AGENT_DEFINITION_PATH,
            parsed_args.settings,
        )

        if not pathlib.Path(AGENT_DEFINITION_PATH).exists():
            logger.error("definition file does not exist")
            sys.exit(2)
        if not pathlib.Path(parsed_args.settings).exists():
            logger.error("settings file does not exist")
            sys.exit(2)

        with open(AGENT_DEFINITION_PATH, "r", encoding="utf-8") as f_definition, open(
            parsed_args.settings, "rb"
        ) as f_settings:
            agent_definition = agent_definitions.AgentDefinition.from_yaml(f_definition)
            agent_settings = runtime_definitions.AgentSettings.from_proto(
                f_settings.read()
            )
            instance = cls(
                agent_definition=agent_definition, agent_settings=agent_settings
            )
            logger.debug("running agent instance")
            instance.run()


class Agent(open_telemetry_mixin.OpenTelemetryMixin, AgentMixin):
    """Agent class.

    An agent can either be a message processor or standalone. Standalone agents can either be long-running or run-once.

    Message processor must implement the process method and declare a set of listen selectors. The selectors are defined
    in the YAML agent definition file.

    Standalone agents don't have any selectors to listen to and must implement its logic in the start method. Use-cases
    include input injectors, like asset injector or configuration injectors. It also includes long-running processes,
    like a proxy.

    Agents can optionally define a custom health check method `is_healthy` to inform the run time that the agent is
    operational and ensure the scan asset is not injected before the agent has completed his setup.

    The agent can also define a `process_cleanup` method that runs after every process method, even in the case of an
    exception. This can be used to perform actions, like flushing messages or status recovery.

    `at_exit` can also be defined to execute before the agent exits. This method is not 100% guaranteed before the agent
    stops. The function is not called when the program is killed by a signal not handled by Python, when a Python fatal
    internal error is detected, or when `os._exit()` is called.

    For example and more details on how to implement an agent, refer to https://docs.ostorlab.co.
    """

    def is_healthy(self) -> bool:
        """Overridable agent health check method to add custom health check logic.

        Returns:
            bool to indicate if the agent is healthy or not.
        """
        return True

    def start(self) -> None:
        """Overridable agent start to implement one-off or long-processing non-receiving agents.

        Returns:
            None
        """
        pass

    def process(self, message: agent_message.Message) -> None:
        """Overridable message processing method.

        Args:
            message: message received from with selector and data.

        Returns:
            None
        """
        raise NotImplementedError("Missing process method implementation.")

    def process_cleanup(self) -> None:
        """Overridable message cleanup method to be called once process is completed or even in the case of a failure.

        Returns:
            None
        """
        pass

    def at_exit(self) -> None:
        """Overridable at exit method to perform cleanup in the case of expected and unexpected agent termination.

        Returns:
            None
        """
        pass

    def on_max_cyclic_process_reached(self, message: agent_message.Message) -> None:
        """Overridable method triggered on max cyclic process reached.

        Returns:
            None
        """
        pass<|MERGE_RESOLUTION|>--- conflicted
+++ resolved
@@ -185,11 +185,7 @@
             self.process(object_message)
         except MaximumCyclicProcessReachedError:
             # This exception is not filtered.
-<<<<<<< HEAD
-            raise
-=======
             self.on_max_cyclic_process_reached(message)
->>>>>>> d2bfcf00
         except Exception as e:  # pylint: disable="broad-except"
             logger.exception("exception raised: %s", e)
         finally:
