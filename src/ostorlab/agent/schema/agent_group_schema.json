{
  "$schema": "https://json-schema.org/draft/2020-12/schema",
  "$id": "https://ostorlab.co/agentgrp_schema.json",
  "title": "Agent Group Schema",
  "description": "Agent Group json-specification : A full description of fields of an agent group definition yaml file.",
  "CustomTypes": {
    "ArrayOfStrings": {
      "description": "An array of strings custom type.",
      "type": "array",
      "items": {
        "type": "string",
        "maxLength": 4096
      }
    },
    "agentArgument": {
      "description": "[Optional] - Array of dictionary-like objects, defining the agent arguments.",
      "type": "object",
      "properties": {
        "name": {
          "description": "[Required] - Name of the agent argument.",
          "type": "string",
          "maxLength": 2048
        },
        "type": {
          "description": "[Required] - Type of the agent argument : respecting the jsonschema types.",
          "type": "string",
          "maxLength": 2048
        },
        "description": {
          "description": "[Optional] - Description of the agent argument.",
          "type": "string"
        },
        "value": {
          "description": "[Optional] - Default value of the agent argument.",
<<<<<<< HEAD
          "type": ["string", "number", "boolean", "array", "object"]
=======
          "type": [
            "string",
            "number",
            "boolean"
          ]
>>>>>>> 1dc2acaf
        }
      }
    },
    "agentPortMapping": {
      "description": "[Optional] - Array of dictionary-like objects, defining the port mapping.",
      "type": "array",
      "items": {
        "description": "Dictionary-like object of the argument.",
        "type": "object",
        "properties": {
          "src_port": {
            "description": "Source port.",
            "type": "number"
          },
          "dest_port": {
            "description": "Destination port.",
            "type": "number"
          }
        }
      }
    }
  },
  "properties": {
    "kind": {
      "description": "[Required] - Only expected value : AgentGroup.",
      "type": "string",
      "enum": [
        "AgentGroup"
      ]
    },
    "name": {
      "description": "[Optional] - Agent group full Name, accept lower case ascii, number and _, - characters.",
      "type": "string",
      "pattern": "^[a-z0-9_\\-]+$",
      "maxLength": 512
    },
    "description": {
      "description": "[Required] - Description of the agent group.",
      "type": "string"
    },
    "image": {
      "description": "[Optional] - Path to the agent group image.",
      "type": "string",
      "pattern": "((?:[^/]*/)*)(.*)"
    },
    "agents": {
      "description": "[Required] - List of dictionary-like objects explaining the agents belonging to the current agent group.",
      "type": "array",
      "items": {
        "description": "Dictionary-like object of the agent.",
        "type": "object",
        "properties": {
          "key": {
            "description": "[Required] - Key of the agent of the form agent/<organisation prefix>/<agent name>.",
            "type": "string"
          },
          "version": {
            "description": "[Optional] - Version of the agent, can either be an exact version like 1.2.3 or a regular expression to match against a version range like 1\\..*.",
            "type": "string"
          },
          "replicas": {
            "description": "[Optional] - Count of replicas of the agent instances, default value is 1.",
            "type": "number",
            "default": 1
          },
          "args": {
            "description": "[Optional] - List of the agent arguments.",
            "type": "array",
            "items": {
              "$ref": "#/CustomTypes/agentArgument"
            }
          },
          "port_mapping": {
            "description": "[Optional] - List of the agent port mapping.",
            "type": "array",
            "items": {
              "$ref": "#/CustomTypes/agentPortMapping"
            }
          },
          "mounts": {
            "description": "[Optional] - Array of strings of the mounts of the agent, this will override default mounts.",
            "type": "array",
            "items": {
              "type": "string",
              "maxLength": 4096
            }
          }
        }
      }
    }
  },
  "required": [
    "kind",
    "description",
    "agents"
  ]
}<|MERGE_RESOLUTION|>--- conflicted
+++ resolved
@@ -32,15 +32,7 @@
         },
         "value": {
           "description": "[Optional] - Default value of the agent argument.",
-<<<<<<< HEAD
           "type": ["string", "number", "boolean", "array", "object"]
-=======
-          "type": [
-            "string",
-            "number",
-            "boolean"
-          ]
->>>>>>> 1dc2acaf
         }
       }
     },
