--- conflicted
+++ resolved
@@ -25,13 +25,6 @@
 
 logger = logging.getLogger(__name__)
 console = console.Console()
-<<<<<<< HEAD
-
-CONSOLE_LOADING_TEXT_STYLES = 'bold blue'
-CONSOLE_LOADED_TEXT_STYLES = 'bold green'
-CONSOLE_WARNING_TEXT_STYLES = 'bold green'
-=======
->>>>>>> 7665905c
 
 
 class Error(Exception):
