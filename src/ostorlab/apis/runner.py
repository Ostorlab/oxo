"""Handles all API calls and behind the scenes operations such as authentication, validation, etc.

<<<<<<< HEAD
This module contains code to handle all API calls and any behind the scenes logic
like authentication. It also has classes for authentication errors, API response errors, etc. 
=======
This module contains code to handle all API calls and any behind the scenes logic like authentication.
It also has classes for authentication errors, API response errors, etc.
>>>>>>> ccad53ad

    Typical usage example:

    foo = APIRunner(username, password, token_duration)
    foo.authenticate()
"""

import logging

from typing import Dict, Optional

import requests
import click

from ostorlab import configuration_manager
from ostorlab.apis import auth as apis_auth
from . import login
from . import request as api_request

logger = logging.getLogger(__name__)


class Error(Exception):
    """Base Error Class"""


class AuthenticationError(Error):
    """Authentication Error."""


class ResponseError(Error):
    """Response Error."""


class APIRunner:
    """Handles all API calls and behind the scenes operations such as authentication,
       validation, etc.
    """

<<<<<<< HEAD
    def __init__(self, username: Optional[str], password: Optional[str],
                 token_duration: Optional[str] = None, proxy: str = None, verify: bool = True):
=======
    def __init__(self,
                 username: Optional[str],
                 password: Optional[str],
                 token_duration: Optional[str],
                 proxy: str = None,
                 verify: bool = True):
>>>>>>> ccad53ad
        """Constructs all the necessary attributes for the object.

        Args:
            username: the username (email) used to login.
            password: the password used to login.
            token_duration: The duration for which the token is valid
<<<<<<< HEAD
            (Can be in minutes, hours, days, or a combination of any two or all three).
=======
                (Can be in minutes, hours, days, or a combination of any two or all three).
>>>>>>> ccad53ad
            proxy: The proxy through which a request is made. Defaults to None.
            verify: Whether or not to verify the TLS certificate. Defaults to True.
        """

        self._username = username
        self._password = password
        self._proxy = proxy
        self._verify = verify
        self._token = None
        self._api_key = None
        self._token_duration = token_duration
        self._otp_token = None

    def _login_user(self) -> requests.models.Response:
        """Logs in the user.

        Returns:
            The API response.
        """
        login_request = login.UsernamePasswordLoginAPIRequest(
            self._username, self._password, self._otp_token)
        return self._sent_request(login_request)

    def authenticate(self) -> None:
        """Authenticates the user.

        Raises:
            AuthenticationError: If user credentials are not valid.
        """
        response = self._login_user()

        if response.status_code != 200:
            field_errors = response.json().get('non_field_errors')
<<<<<<< HEAD
            if field_errors is not None and field_errors[0] == "Must include \"otp_token\"":
=======

            if field_errors is not None and field_errors[0] == 'Must include "otp_token"':
>>>>>>> ccad53ad
                self._otp_token = click.prompt(
                    'Please enter the OTP code from your authenticator app')
                self.authenticate()
            else:
                logger.debug('response %s', response.content)
                raise AuthenticationError(response.status_code)
        else:
            self._token = response.json().get('token')
            api_key_response = self.execute(
                apis_auth.CreateAPIKeyAPIRequest(self._token_duration))
            self._api_key = api_key_response['data']['createApiKey']['apiKey']['secretKey']
            configuration_manager.ConfigurationManager().set_api_key(self._api_key)
            self._token = None


    def execute(self, request: api_request.APIRequest) -> Dict:
        """Executes a request using the GraphQL API

        Args:
            request: The request to be executed

        Raises:
            ResponseError: When the API returns an error

        Returns:
            The API response
        """
        response = self._sent_request(
            request, headers={'Authorization': f'Token {self._token}'})
        if response.status_code != 200:
            raise ResponseError(
                f'Response status code is {response.status_code}: {response.content}')
        else:
            return response.json()

    def _sent_request(self, request: api_request.APIRequest, headers=None,
                      multipart=False) -> requests.Response:
        """Sends an API request
        """
        if self._proxy is not None:
            proxy = {
                'https': self._proxy
            }
        else:
            proxy = None

        if multipart:
            return requests.post(request.endpoint, files=request.data, headers=headers,
                                 proxies=proxy, verify=self._verify)
        else:
            return requests.post(request.endpoint, data=request.data, headers=headers,
                                 proxies=proxy, verify=self._verify)<|MERGE_RESOLUTION|>--- conflicted
+++ resolved
@@ -1,12 +1,7 @@
 """Handles all API calls and behind the scenes operations such as authentication, validation, etc.
 
-<<<<<<< HEAD
 This module contains code to handle all API calls and any behind the scenes logic
 like authentication. It also has classes for authentication errors, API response errors, etc. 
-=======
-This module contains code to handle all API calls and any behind the scenes logic like authentication.
-It also has classes for authentication errors, API response errors, etc.
->>>>>>> ccad53ad
 
     Typical usage example:
 
@@ -46,28 +41,19 @@
        validation, etc.
     """
 
-<<<<<<< HEAD
-    def __init__(self, username: Optional[str], password: Optional[str],
-                 token_duration: Optional[str] = None, proxy: str = None, verify: bool = True):
-=======
     def __init__(self,
                  username: Optional[str],
                  password: Optional[str],
                  token_duration: Optional[str],
                  proxy: str = None,
                  verify: bool = True):
->>>>>>> ccad53ad
         """Constructs all the necessary attributes for the object.
 
         Args:
             username: the username (email) used to login.
             password: the password used to login.
             token_duration: The duration for which the token is valid
-<<<<<<< HEAD
             (Can be in minutes, hours, days, or a combination of any two or all three).
-=======
-                (Can be in minutes, hours, days, or a combination of any two or all three).
->>>>>>> ccad53ad
             proxy: The proxy through which a request is made. Defaults to None.
             verify: Whether or not to verify the TLS certificate. Defaults to True.
         """
@@ -101,12 +87,7 @@
 
         if response.status_code != 200:
             field_errors = response.json().get('non_field_errors')
-<<<<<<< HEAD
             if field_errors is not None and field_errors[0] == "Must include \"otp_token\"":
-=======
-
-            if field_errors is not None and field_errors[0] == 'Must include "otp_token"':
->>>>>>> ccad53ad
                 self._otp_token = click.prompt(
                     'Please enter the OTP code from your authenticator app')
                 self.authenticate()
