"""Module responsible for preparing an API request."""
import abc
import logging
from typing import Dict, Optional

<<<<<<< HEAD
AUTHENTICATED_GRAPHQL_ENDPOINT = 'https://api.ostorlab.co/apis/graphql'
PUBLIC_GRAPHQL_ENDPOINT = 'https://api.ostorlab.co/apis/public_graphql'
TOKEN_ENDPOINT = 'https://api.ostorlab.co/apis/token/'
=======
>>>>>>> 7560f11a

logger = logging.getLogger(__name__)


class APIRequest(abc.ABC):
    """API request base class. ALL requests should inherit from this class."""
<<<<<<< HEAD

    @property
    def endpoint(self):
        """Endpoint of the request."""
        return AUTHENTICATED_GRAPHQL_ENDPOINT
=======
>>>>>>> 7560f11a

    @property
    @abc.abstractmethod
    def query(self) -> Optional[str]:
        """Query to the GraphQL API."""
        raise NotImplementedError('Missing implementation')

    @property
    @abc.abstractmethod
    def data(self) -> Optional[Dict]:
        """Body of the API request, containing the query & any additional data."""
        raise NotImplementedError('Missing implementation')<|MERGE_RESOLUTION|>--- conflicted
+++ resolved
@@ -3,26 +3,12 @@
 import logging
 from typing import Dict, Optional
 
-<<<<<<< HEAD
-AUTHENTICATED_GRAPHQL_ENDPOINT = 'https://api.ostorlab.co/apis/graphql'
-PUBLIC_GRAPHQL_ENDPOINT = 'https://api.ostorlab.co/apis/public_graphql'
-TOKEN_ENDPOINT = 'https://api.ostorlab.co/apis/token/'
-=======
->>>>>>> 7560f11a
 
 logger = logging.getLogger(__name__)
 
 
 class APIRequest(abc.ABC):
     """API request base class. ALL requests should inherit from this class."""
-<<<<<<< HEAD
-
-    @property
-    def endpoint(self):
-        """Endpoint of the request."""
-        return AUTHENTICATED_GRAPHQL_ENDPOINT
-=======
->>>>>>> 7560f11a
 
     @property
     @abc.abstractmethod
